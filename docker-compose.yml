--- conflicted
+++ resolved
@@ -75,11 +75,8 @@
         - "dockerhost:${DOCKER_HOST_IP}"
       environment:
         - PHP_IDE_CONFIG=${PHP_IDE_CONFIG}
-<<<<<<< HEAD
-      networks:
-        - backend
-=======
->>>>>>> 6fa6d023
+      networks:
+        - backend
 
 ### PHP Worker Container #####################################
     php-worker:
@@ -530,7 +527,6 @@
 ### Volumes Setup #############################################
 
 volumes:
-<<<<<<< HEAD
   mysql:
     driver: "local"
   mssql:
@@ -560,36 +556,4 @@
   elasticsearch-data:
     driver: "local"
   elasticsearch-plugins:
-    driver: "local"
-=======
-    mysql:
-        driver: "local"
-    mssql:
-        driver: "local"
-    postgres:
-        driver: "local"
-    memcached:
-        driver: "local"
-    redis:
-        driver: "local"
-    neo4j:
-        driver: "local"
-    mariadb:
-        driver: "local"
-    mongo:
-        driver: "local"
-    minio:
-        driver: "local"
-    rethinkdb:
-        driver: "local"
-    phpmyadmin:
-        driver: "local"
-    aerospike:
-        driver: "local"
-    caddy:
-        driver: "local"
-    elasticsearch-data:
-        driver: "local"
-    elasticsearch-plugins:
-        driver: "local"
->>>>>>> 6fa6d023
+    driver: "local"