--- conflicted
+++ resolved
@@ -90,11 +90,8 @@
           - INSTALL_PG_CLIENT=${WORKSPACE_INSTALL_PG_CLIENT}
           - INSTALL_SWOOLE=${WORKSPACE_INSTALL_SWOOLE}
           - INSTALL_LIBPNG=${WORKSPACE_INSTALL_LIBPNG}
-<<<<<<< HEAD
           - INSTALL_GRAPHVIZ=${WORKSPACE_INSTALL_GRAPHVIZ}
-=======
           - INSTALL_IONCUBE=${WORKSPACE_INSTALL_IONCUBE}
->>>>>>> 87693545
           - PUID=${WORKSPACE_PUID}
           - PGID=${WORKSPACE_PGID}
           - CHROME_DRIVER_VERSION=${WORKSPACE_CHROME_DRIVER_VERSION}
