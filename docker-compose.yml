version: '2'

services:

### Applications Code Container #############################

    applications:
<<<<<<< HEAD
      image: tianon/true
      volumes:
        - ${APPLICATION}:/var/www
=======
        image: tianon/true
        volumes:
          - ${APPLICATION}:/var/www
>>>>>>> 9ae6e45d

### Workspace Utilities Container ###########################

    workspace:
<<<<<<< HEAD
      build:
        context: ./workspace
        args:
          - INSTALL_XDEBUG=${WORKSPACE_INSTALL_XDEBUG}
          - INSTALL_SOAP=${WORKSPACE_INSTALL_SOAP}
          - INSTALL_MONGO=${WORKSPACE_INSTALL_MONGO}
          - INSTALL_NODE=${WORKSPACE_INSTALL_NODE}
          - INSTALL_YARN=${WORKSPACE_INSTALL_YARN}
          - INSTALL_DRUSH=${WORKSPACE_INSTALL_DRUSH}
          - INSTALL_AEROSPIKE_EXTENSION=${WORKSPACE_INSTALL_AEROSPIKE_EXTENSION}
          - INSTALL_V8JS_EXTENSION=${WORKSPACE_INSTALL_INSTALL_V8JS_EXTENSION}
          - COMPOSER_GLOBAL_INSTALL=${WORKSPACE_COMPOSER_GLOBAL_INSTALL}
          - INSTALL_WORKSPACE_SSH=${WORKSPACE_INSTALL_WORKSPACE_SSH}
          - INSTALL_LARAVEL_ENVOY=${WORKSPACE_INSTALL_LARAVEL_ENVOY}
          - INSTALL_DEPLOYER=${WORKSPACE_INSTALL_LARAVEL_ENVOY}
          - INSTALL_LINUXBREW=${WORKSPACE_INSTALL_LARAVEL_ENVOY}
          - INSTALL_MC=${WORKSPACE_INSTALL_MC}
          - PUID=${WORKSPACE_PUID}
          - PGID=${WORKSPACE_PGID}
          - NODE_VERSION=${WORKSPACE_NODE_VERSION}
          - YARN_VERSION=${WORKSPACE_TIMEZONE}
          - TZ=${WORKSPACE_TIMEZONE}
      volumes_from:
        - applications
      extra_hosts:
          - "dockerhost:${DOCKER_HOST_IP}"
      ports:
         - "${WORKSPACE_SSH_PORT}:22"
      tty: true
=======
        build:
            context: ./workspace
            args:                
                - INSTALL_XDEBUG=${WORKSPACE_INSTALL_XDEBUG}
                - INSTALL_SOAP=${WORKSPACE_INSTALL_SOAP}
                - INSTALL_MONGO=${WORKSPACE_INSTALL_MONGO}
                - INSTALL_NODE=${WORKSPACE_INSTALL_NODE}
                - INSTALL_YARN=${WORKSPACE_INSTALL_YARN}
                - INSTALL_DRUSH=${WORKSPACE_INSTALL_DRUSH}
                - INSTALL_AEROSPIKE_EXTENSION=${WORKSPACE_INSTALL_AEROSPIKE_EXTENSION}
                - INSTALL_V8JS_EXTENSION=${WORKSPACE_INSTALL_INSTALL_V8JS_EXTENSION}
                - COMPOSER_GLOBAL_INSTALL=${WORKSPACE_COMPOSER_GLOBAL_INSTALL}
                - INSTALL_WORKSPACE_SSH=${WORKSPACE_INSTALL_WORKSPACE_SSH}
                - INSTALL_LARAVEL_ENVOY=${WORKSPACE_INSTALL_LARAVEL_ENVOY}
                - INSTALL_DEPLOYER=${WORKSPACE_INSTALL_LARAVEL_ENVOY}
                - INSTALL_LINUXBREW=${WORKSPACE_INSTALL_LARAVEL_ENVOY}
                - INSTALL_MC=${WORKSPACE_INSTALL_MC}
                - PUID=${WORKSPACE_PUID}
                - PGID=${WORKSPACE_PGID}
                - NODE_VERSION=${WORKSPACE_NODE_VERSION}
                - YARN_VERSION=${WORKSPACE_TIMEZONE}
                - TZ=${WORKSPACE_TIMEZONE}
        volumes_from:
            - applications
        extra_hosts:
            - "dockerhost:${DOCKER_HOST_IP}"
        ports:
           - "${WORKSPACE_SSH_PORT}:22"
        tty: true
>>>>>>> 9ae6e45d

### PHP-FPM Container #######################################

    php-fpm:
<<<<<<< HEAD
      build:
        context: ./php-fpm
        args:
          - INSTALL_XDEBUG=${PHP_FPM_INSTALL_XDEBUG}
          - INSTALL_SOAP=${PHP_FPM_INSTALL_SOAP}
          - INSTALL_MONGO=${PHP_FPM_INSTALL_MONGO}
          - INSTALL_ZIP_ARCHIVE=${PHP_FPM_INSTALL_ZIP_ARCHIVE}
          - INSTALL_BCMATH=${PHP_FPM_INSTALL_BCMATH}
          - INSTALL_PHPREDIS=${PHP_FPM_INSTALL_PHPREDIS}
          - INSTALL_MEMCACHED=${PHP_FPM_INSTALL_MEMCACHED}
          - INSTALL_OPCACHE=${PHP_FPM_INSTALL_OPCACHE}
          - INSTALL_EXIF=${PHP_FPM_INSTALL_EXIF}
          - INSTALL_AEROSPIKE_EXTENSION=${PHP_FPM_INSTALL_AEROSPIKE_EXTENSION}
          - INSTALL_MYSQLI=${PHP_FPM_INSTALL_MYSQLI}
          - INSTALL_TOKENIZER=${PHP_FPM_INSTALL_TOKENIZER}
          - INSTALL_INTL=${PHP_FPM_INSTALL_INTL}
        dockerfile: ${PHP_FPM_DOCKER_FILE}
      volumes_from:
        - applications
      expose:
        - "9000"
      depends_on:
        - workspace
      extra_hosts:
        - "dockerhost:${DOCKER_HOST_IP}"
      environment:
        - PHP_IDE_CONFIG=${PHP_IDE_CONFIG}
=======
        build:
            context: ./php-fpm
            args:
                - INSTALL_XDEBUG=${PHP_FPM_INSTALL_XDEBUG}
                - INSTALL_SOAP=${PHP_FPM_INSTALL_SOAP}
                - INSTALL_MONGO=${PHP_FPM_INSTALL_MONGO}
                - INSTALL_ZIP_ARCHIVE=${PHP_FPM_INSTALL_ZIP_ARCHIVE}
                - INSTALL_BCMATH=${PHP_FPM_INSTALL_BCMATH}
                - INSTALL_PHPREDIS=${PHP_FPM_INSTALL_PHPREDIS}
                - INSTALL_MEMCACHED=${PHP_FPM_INSTALL_MEMCACHED}
                - INSTALL_OPCACHE=${PHP_FPM_INSTALL_OPCACHE}
                - INSTALL_EXIF=${PHP_FPM_INSTALL_EXIF}
                - INSTALL_AEROSPIKE_EXTENSION=${PHP_FPM_INSTALL_AEROSPIKE_EXTENSION}                
                - INSTALL_MYSQLI=${PHP_FPM_INSTALL_MYSQLI}
                - INSTALL_TOKENIZER=${PHP_FPM_INSTALL_TOKENIZER}
                - INSTALL_INTL=${PHP_FPM_INSTALL_INTL}
            dockerfile: ${PHP_FPM_DOCKER_FILE}
        volumes_from:
            - applications
        expose:
            - "9000"
        depends_on:
            - workspace
        extra_hosts:
            - "dockerhost:${DOCKER_HOST_IP}"
        environment:
            - PHP_IDE_CONFIG=${PHP_IDE_CONFIG}
>>>>>>> 9ae6e45d

### Nginx Server Container ##################################

    nginx:
<<<<<<< HEAD
      build:
        context: ./nginx
        args:
          - PHP_UPSTREAM=php-fpm
      volumes_from:
          - applications
      volumes:
          - ${NGINX_HOST_LOG_PATH}:/var/log/nginx
          - ${NGINX_SITES_PATH}:/etc/nginx/sites-available
      ports:
          - "${NGINX_HOST_HTTP_PORT}:80"
          - "${NGINX_HOST_HTTPS_PORT}:443"
      depends_on:
          - php-fpm
=======
        build:
            context: ./nginx
            args:
                - PHP_UPSTREAM=php-fpm
        volumes_from:
            - applications
        volumes:            
            - ${NGINX_HOST_LOG_PATH}:/var/log/nginx
            - ${NGINX_SITES_PATH}:/etc/nginx/sites-available
        ports:
            - "${NGINX_HOST_HTTP_PORT}:80"
            - "${NGINX_HOST_HTTPS_PORT}:443"
        depends_on:
            - php-fpm
>>>>>>> 9ae6e45d

### Apache Server Container #################################

    apache2:
<<<<<<< HEAD
      build:
        context: ./apache2
        args:
          - PHP_SOCKET=${PHP_SOCKET}
      volumes_from:
        - applications
      volumes:
        - ${APACHE_HOST_LOG_PATH}:/var/log/apache2
      ports:
        - "${APACHE_HOST_HTTP_PORT}:80"
        - "${APACHE_HOST_HTTPS_PORT}:443"
      depends_on:
        - php-fpm
=======
        build:
            context: ./apache2
            args:
                - PHP_SOCKET=${PHP_SOCKET}
        volumes_from:
            - applications
        volumes:
            - ${APACHE_HOST_LOG_PATH}:/var/log/apache2
        ports:
            - "${APACHE_HOST_HTTP_PORT}:80"
            - "${APACHE_HOST_HTTPS_PORT}:443"
        depends_on:
            - php-fpm
>>>>>>> 9ae6e45d

### HHVM Container ##########################################

    hhvm:
<<<<<<< HEAD
      build: ./hhvm
      volumes_from:
        - applications
      expose:
        - "9000"
      depends_on:
        - workspace
=======
        build: ./hhvm
        volumes_from:
            - applications
        expose:
            - "9000"
        depends_on:
            - workspace
>>>>>>> 9ae6e45d

### Minio Container #########################################

    minio:
<<<<<<< HEAD
      build: ./minio
      volumes:
        - minio:/export
      ports:
        - "${MINIO_PORT}:9000"
      environment:
        MINIO_ACCESS_KEY: access
        MINIO_SECRET_KEY: secretkey
=======
        build: ./minio
        volumes:
            - minio:/export
        ports:
          - "${MINIO_PORT}:9000"
        environment:
          MINIO_ACCESS_KEY: access
          MINIO_SECRET_KEY: secretkey
>>>>>>> 9ae6e45d

### MySQL Container #########################################

    mysql:
<<<<<<< HEAD
      build:
        context: ./mysql
        args:
          - MYSQL_DATABASE=${MYSQL_DATABASE}
          - MYSQL_USER=${MYSQL_USER}
          - MYSQL_PASSWORD=${MYSQL_PASSWORD}
          - MYSQL_ROOT_PASSWORD=${MYSQL_ROOT_PASSWORD}
      volumes:
        - mysql:/var/lib/mysql
      ports:
        - "${MYSQL_PORT}:3306"
=======
        build:
            context: ./mysql
            args:
                - MYSQL_DATABASE=${MYSQL_DATABASE}
                - MYSQL_USER=${MYSQL_USER}
                - MYSQL_PASSWORD=${MYSQL_PASSWORD}
                - MYSQL_ROOT_PASSWORD=${MYSQL_ROOT_PASSWORD}
        volumes:
            - mysql:/var/lib/mysql
        ports:
            - "${MYSQL_PORT}:3306"
>>>>>>> 9ae6e45d

### MariaDB Container #######################################

    mariadb:
<<<<<<< HEAD
      build: ./mariadb
      volumes:
        - mariadb:/var/lib/mysql
      ports:
        - "${MARIADB_PORT}:3306"
      environment:
        - MYSQL_DATABASE=${MARIADB_DATABASE}
        - MYSQL_USER=${MARIADB_USER}
        - MYSQL_PASSWORD=${MARIADB_PASSWORD}
        - MYSQL_ROOT_PASSWORD=${MARIADB_PORT}
=======
        build: ./mariadb
        volumes:
            - mariadb:/var/lib/mysql
        ports:
            - "${MARIADB_PORT}:3306"
        environment:
            MYSQL_DATABASE: ${MARIADB_DATABASE}
            MYSQL_USER: ${MARIADB_USER}
            MYSQL_PASSWORD: ${MARIADB_PASSWORD}
            MYSQL_ROOT_PASSWORD: ${MARIADB_PORT}
>>>>>>> 9ae6e45d

### PostgreSQL Container ####################################

    postgres:
<<<<<<< HEAD
      build: ./postgres
      volumes:
        - postgres:/var/lib/postgresql/data
      ports:
        - "${POSTGRES_PORT}:5432"
      environment:
        - POSTGRES_DB=${POSTGRES_DB}
        - POSTGRES_USER=${POSTGRES_USER}
        - POSTGRES_PASSWORD=${POSTGRES_PASSWORD}
=======
        build: ./postgres
        volumes:
            - postgres:/var/lib/postgresql/data
        ports:
            - "${POSTGRES_PORT}:5432"
        environment:
            POSTGRES_DB: ${POSTGRES_DB}
            POSTGRES_USER: ${POSTGRES_USER}
            POSTGRES_PASSWORD: ${POSTGRES_PASSWORD}
>>>>>>> 9ae6e45d

### PostgreSQL PostGis Container ############################

    postgres-postgis:
<<<<<<< HEAD
      build: ./postgres-postgis
      volumes:
        - postgres:/var/lib/postgresql/data
      ports:
        - "${POSTGRES_PORT}:5432"
      environment:
        - POSTGRES_DB=${POSTGRES_DB}
        - POSTGRES_USER=${POSTGRES_USER}
        - POSTGRES_PASSWORD=${POSTGRES_PASSWORD}
=======
        build: ./postgres-postgis
        volumes:
            - postgres:/var/lib/postgresql/data
        ports:
            - "${POSTGRES_PORT}:5432"
        environment:
            POSTGRES_DB: ${POSTGRES_DB}
            POSTGRES_USER: ${POSTGRES_USER}
            POSTGRES_PASSWORD: ${POSTGRES_PASSWORD}
>>>>>>> 9ae6e45d

### Neo4j Container #########################################

    neo4j:
<<<<<<< HEAD
      build: ./neo4j
      ports:
        - "7474:7474"
        - "1337:1337"
      environment:
        - NEO4J_AUTH=default:secret
      volumes:
        - neo4j:/var/lib/neo4j/data
=======
        build: ./neo4j
        ports:
            - "7474:7474"
            - "1337:1337"
        environment:
            - NEO4J_AUTH=default:secret
        volumes:
            - neo4j:/var/lib/neo4j/data
>>>>>>> 9ae6e45d

### MongoDB Container #######################################

    mongo:
      build: ./mongo
      ports:
        - "27017:27017"
      volumes:
        - mongo:/data/db

### RethinkDB Container #######################################

    rethinkdb:
      build: ./rethinkdb
      ports:
        - "8090:8080"
      volumes:
        - rethinkdb:/data/rethinkdb_data

### Redis Container #########################################

    redis:
      build: ./redis
      volumes:
        - redis:/data
      ports:
        - "6379:6379"

### Aerospike c Container ###################################

    aerospike:
      build: ./aerospike
      volumes_from:
        - workspace
      volumes:
        - aerospike:/opt/aerospike/data
      ports:
        - "3000:3000"
        - "3001:3001"
        - "3002:3002"
        - "3003:3003"


### Memcached Container #####################################

    memcached:
<<<<<<< HEAD
      build: ./memcached
      volumes:
        - memcached:/var/lib/memcached
      ports:
        - "${MEMCACHED_HOST_PORT}:11211"
      depends_on:
        - php-fpm
=======
        build: ./memcached
        volumes:
            - memcached:/var/lib/memcached
        ports:
            - "${MEMCACHED_HOST_PORT}:11211"
        depends_on:
            - php-fpm
>>>>>>> 9ae6e45d

### Beanstalkd Container ####################################

    beanstalkd:
<<<<<<< HEAD
      build: ./beanstalkd
      ports:
        - "${BEANSTALKD_HOST_PORT}:11300"
      privileged: true
      depends_on:
        - php-fpm
=======
        build: ./beanstalkd
        ports:
            - "${BEANSTALKD_HOST_PORT}:11300"
        privileged: true
        depends_on:
            - php-fpm
>>>>>>> 9ae6e45d

### RabbitMQ Container ######################################

    rabbitmq:
<<<<<<< HEAD
      build: ./rabbitmq
      ports:
        - "${RABBITMQ_NODE_HOST_PORT}:5672"
        - "${RABBITMQ_MANAGEMENT_HTTP_HOST_PORT}:15672"
        - "${RABBITMQ_MANAGEMENT_HTTPS_HOST_PORT}:15671"
      privileged: true
      environment:
        - RABBITMQ_DEFAULT_USER=${RABBITMQ_DEFAULT_USER}
        - RABBITMQ_DEFAULT_PASS=${RABBITMQ_DEFAULT_PASS}
      depends_on:
        - php-fpm
=======
        build: ./rabbitmq
        ports:
            - "${RABBITMQ_NODE_HOST_PORT}:5672"
            - "${RABBITMQ_MANAGEMENT_HTTP_HOST_PORT}:15672"
            - "${RABBITMQ_MANAGEMENT_HTTPS_HOST_PORT}:15671"
        privileged: true
        environment:
            RABBITMQ_DEFAULT_USER: ${RABBITMQ_DEFAULT_USER}
            RABBITMQ_DEFAULT_PASS: ${RABBITMQ_DEFAULT_PASS}
        depends_on:
            - php-fpm
>>>>>>> 9ae6e45d

### Beanstalkd Console Container ############################

    beanstalkd-console:
<<<<<<< HEAD
      build: ./beanstalkd-console
      ports:
        - "2080:2080"
      depends_on:
        - beanstalkd
=======
        build: ./beanstalkd-console
        ports:
            - "2080:2080"
        depends_on:
            - beanstalkd
>>>>>>> 9ae6e45d

### Caddy Server Container ##################################

    caddy:
<<<<<<< HEAD
      build: ./caddy
      ports:
        - "80:80"
        - "443:443"
        - "2015:2015"
      volumes_from:
        - applications
      volumes:
        - ./caddy/Caddyfile:/etc/Caddyfile
        - ./logs/caddy:/var/log/caddy
        - caddy:/root/.caddy
      depends_on:
        - php-fpm
=======
        build: ./caddy
        ports:
            - "80:80"
            - "443:443"
            - "2015:2015"
        volumes_from:
            - applications
        volumes:
            - ./caddy/Caddyfile:/etc/Caddyfile
            - ./logs/caddy:/var/log/caddy
            - caddy:/root/.caddy
        depends_on:
            - php-fpm
>>>>>>> 9ae6e45d

### phpMyAdmin Container ####################################

    phpmyadmin:
<<<<<<< HEAD
      build: ./phpmyadmin
      environment:
        - PMA_ARBITRARY=1
        - MYSQL_USER=${PMA_USER}
        - MYSQL_PASSWORD=${PMA_PASSWORD}
        - MYSQL_ROOT_PASSWORD=${PMA_ROOT_PASSWORD}
      ports:
        - "${PMA_PORT}:80"
      depends_on:
        - "${PMA_DB_ENGINE}"
=======
        build: ./phpmyadmin
        environment:
            PMA_ARBITRARY: 1
            MYSQL_USER: ${PMA_USER}
            MYSQL_PASSWORD: ${PMA_PASSWORD}
            MYSQL_ROOT_PASSWORD: ${PMA_ROOT_PASSWORD}
        ports:
            - "${PMA_PORT}:80"
        depends_on:
            - "${PMA_DB_ENGINE}"
>>>>>>> 9ae6e45d

### pgAdmin Container #######################################

    pgadmin:
<<<<<<< HEAD
      build: ./pgadmin
      ports:
        - "5050:5050"
      depends_on:
        - postgres
=======
        build: ./pgadmin
        ports:
            - "5050:5050"
        depends_on:
            - postgres
>>>>>>> 9ae6e45d

### ElasticSearch Container #################################

    elasticsearch:
<<<<<<< HEAD
      build: ./elasticsearch
      volumes:
        - elasticsearch-data:/usr/share/elasticsearch/data
        - elasticsearch-plugins:/usr/share/elasticsearch/plugins
      ports:
        - "${ELASTICSEARCH_HOST_HTTP_PORT}:9200"
        - "${ELASTICSEARCH_HOST_TRANSPORT_PORT}:9300"
      depends_on:
        - php-fpm

### Certbot Container ##################################

    certbot:
      build:
        context: ./certbot
      volumes:
        - ./data/certbot/certs/:/var/certs
        - ./certbot/letsencrypt/:/var/www/letsencrypt
      environment:
        - CN="fake.domain.com"
        - EMAIL="fake.email@gmail.com"
=======
        build: ./elasticsearch
        volumes:
            - elasticsearch-data:/usr/share/elasticsearch/data
            - elasticsearch-plugins:/usr/share/elasticsearch/plugins
        ports:
            - "${ELASTICSEARCH_HOST_HTTP_PORT}:9200"
            - "${ELASTICSEARCH_HOST_TRANSPORT_PORT}:9300"
        depends_on:
            - php-fpm
            
### Certbot Container ##################################
            
    certbot:
        build:
            context: ./certbot
        volumes:
            - ./data/certbot/certs/:/var/certs
            - ./certbot/letsencrypt/:/var/www/letsencrypt
        environment:
            CN: "fake.domain.com"
            EMAIL: "fake.email@gmail.com"
>>>>>>> 9ae6e45d

### Mailhog Container #########################################

    mailhog:
<<<<<<< HEAD
      build: ./mailhog
      ports:
        - "1025:1025"
        - "8025:8025"

=======
        build: ./mailhog
        ports:
            - "1025:1025"
            - "8025:8025"
>>>>>>> 9ae6e45d

### Selenium Container #########################################

    selenium:
<<<<<<< HEAD
      build: ./selenium
      ports:
        - "${SELENIUM_PORT}:4444"
      volumes:
        - /dev/shm:/dev/shm
=======
        build: ./selenium
        ports:
            - "${SELENIUM_PORT}:4444"
        volumes:
            - /dev/shm:/dev/shm
>>>>>>> 9ae6e45d

### Volumes Setup ###########################################

volumes:
    mysql:
        driver: "local"
    postgres:
        driver: "local"
    memcached:
        driver: "local"
    redis:
        driver: "local"
    neo4j:
        driver: "local"
    mariadb:
        driver: "local"
    mongo:
        driver: "local"
    minio:
        driver: "local"
    rethinkdb:
        driver: "local"
    phpmyadmin:
        driver: "local"
    aerospike:
        driver: "local"
    caddy:
        driver: "local"
    elasticsearch-data:
        driver: "local"
    elasticsearch-plugins:
        driver: "local"<|MERGE_RESOLUTION|>--- conflicted
+++ resolved
@@ -5,20 +5,13 @@
 ### Applications Code Container #############################
 
     applications:
-<<<<<<< HEAD
       image: tianon/true
       volumes:
         - ${APPLICATION}:/var/www
-=======
-        image: tianon/true
-        volumes:
-          - ${APPLICATION}:/var/www
->>>>>>> 9ae6e45d
 
 ### Workspace Utilities Container ###########################
 
     workspace:
-<<<<<<< HEAD
       build:
         context: ./workspace
         args:
@@ -48,42 +41,10 @@
       ports:
          - "${WORKSPACE_SSH_PORT}:22"
       tty: true
-=======
-        build:
-            context: ./workspace
-            args:                
-                - INSTALL_XDEBUG=${WORKSPACE_INSTALL_XDEBUG}
-                - INSTALL_SOAP=${WORKSPACE_INSTALL_SOAP}
-                - INSTALL_MONGO=${WORKSPACE_INSTALL_MONGO}
-                - INSTALL_NODE=${WORKSPACE_INSTALL_NODE}
-                - INSTALL_YARN=${WORKSPACE_INSTALL_YARN}
-                - INSTALL_DRUSH=${WORKSPACE_INSTALL_DRUSH}
-                - INSTALL_AEROSPIKE_EXTENSION=${WORKSPACE_INSTALL_AEROSPIKE_EXTENSION}
-                - INSTALL_V8JS_EXTENSION=${WORKSPACE_INSTALL_INSTALL_V8JS_EXTENSION}
-                - COMPOSER_GLOBAL_INSTALL=${WORKSPACE_COMPOSER_GLOBAL_INSTALL}
-                - INSTALL_WORKSPACE_SSH=${WORKSPACE_INSTALL_WORKSPACE_SSH}
-                - INSTALL_LARAVEL_ENVOY=${WORKSPACE_INSTALL_LARAVEL_ENVOY}
-                - INSTALL_DEPLOYER=${WORKSPACE_INSTALL_LARAVEL_ENVOY}
-                - INSTALL_LINUXBREW=${WORKSPACE_INSTALL_LARAVEL_ENVOY}
-                - INSTALL_MC=${WORKSPACE_INSTALL_MC}
-                - PUID=${WORKSPACE_PUID}
-                - PGID=${WORKSPACE_PGID}
-                - NODE_VERSION=${WORKSPACE_NODE_VERSION}
-                - YARN_VERSION=${WORKSPACE_TIMEZONE}
-                - TZ=${WORKSPACE_TIMEZONE}
-        volumes_from:
-            - applications
-        extra_hosts:
-            - "dockerhost:${DOCKER_HOST_IP}"
-        ports:
-           - "${WORKSPACE_SSH_PORT}:22"
-        tty: true
->>>>>>> 9ae6e45d
 
 ### PHP-FPM Container #######################################
 
     php-fpm:
-<<<<<<< HEAD
       build:
         context: ./php-fpm
         args:
@@ -111,40 +72,10 @@
         - "dockerhost:${DOCKER_HOST_IP}"
       environment:
         - PHP_IDE_CONFIG=${PHP_IDE_CONFIG}
-=======
-        build:
-            context: ./php-fpm
-            args:
-                - INSTALL_XDEBUG=${PHP_FPM_INSTALL_XDEBUG}
-                - INSTALL_SOAP=${PHP_FPM_INSTALL_SOAP}
-                - INSTALL_MONGO=${PHP_FPM_INSTALL_MONGO}
-                - INSTALL_ZIP_ARCHIVE=${PHP_FPM_INSTALL_ZIP_ARCHIVE}
-                - INSTALL_BCMATH=${PHP_FPM_INSTALL_BCMATH}
-                - INSTALL_PHPREDIS=${PHP_FPM_INSTALL_PHPREDIS}
-                - INSTALL_MEMCACHED=${PHP_FPM_INSTALL_MEMCACHED}
-                - INSTALL_OPCACHE=${PHP_FPM_INSTALL_OPCACHE}
-                - INSTALL_EXIF=${PHP_FPM_INSTALL_EXIF}
-                - INSTALL_AEROSPIKE_EXTENSION=${PHP_FPM_INSTALL_AEROSPIKE_EXTENSION}                
-                - INSTALL_MYSQLI=${PHP_FPM_INSTALL_MYSQLI}
-                - INSTALL_TOKENIZER=${PHP_FPM_INSTALL_TOKENIZER}
-                - INSTALL_INTL=${PHP_FPM_INSTALL_INTL}
-            dockerfile: ${PHP_FPM_DOCKER_FILE}
-        volumes_from:
-            - applications
-        expose:
-            - "9000"
-        depends_on:
-            - workspace
-        extra_hosts:
-            - "dockerhost:${DOCKER_HOST_IP}"
-        environment:
-            - PHP_IDE_CONFIG=${PHP_IDE_CONFIG}
->>>>>>> 9ae6e45d
 
 ### Nginx Server Container ##################################
 
     nginx:
-<<<<<<< HEAD
       build:
         context: ./nginx
         args:
@@ -159,27 +90,10 @@
           - "${NGINX_HOST_HTTPS_PORT}:443"
       depends_on:
           - php-fpm
-=======
-        build:
-            context: ./nginx
-            args:
-                - PHP_UPSTREAM=php-fpm
-        volumes_from:
-            - applications
-        volumes:            
-            - ${NGINX_HOST_LOG_PATH}:/var/log/nginx
-            - ${NGINX_SITES_PATH}:/etc/nginx/sites-available
-        ports:
-            - "${NGINX_HOST_HTTP_PORT}:80"
-            - "${NGINX_HOST_HTTPS_PORT}:443"
-        depends_on:
-            - php-fpm
->>>>>>> 9ae6e45d
 
 ### Apache Server Container #################################
 
     apache2:
-<<<<<<< HEAD
       build:
         context: ./apache2
         args:
@@ -193,26 +107,10 @@
         - "${APACHE_HOST_HTTPS_PORT}:443"
       depends_on:
         - php-fpm
-=======
-        build:
-            context: ./apache2
-            args:
-                - PHP_SOCKET=${PHP_SOCKET}
-        volumes_from:
-            - applications
-        volumes:
-            - ${APACHE_HOST_LOG_PATH}:/var/log/apache2
-        ports:
-            - "${APACHE_HOST_HTTP_PORT}:80"
-            - "${APACHE_HOST_HTTPS_PORT}:443"
-        depends_on:
-            - php-fpm
->>>>>>> 9ae6e45d
 
 ### HHVM Container ##########################################
 
     hhvm:
-<<<<<<< HEAD
       build: ./hhvm
       volumes_from:
         - applications
@@ -220,20 +118,10 @@
         - "9000"
       depends_on:
         - workspace
-=======
-        build: ./hhvm
-        volumes_from:
-            - applications
-        expose:
-            - "9000"
-        depends_on:
-            - workspace
->>>>>>> 9ae6e45d
 
 ### Minio Container #########################################
 
     minio:
-<<<<<<< HEAD
       build: ./minio
       volumes:
         - minio:/export
@@ -242,21 +130,10 @@
       environment:
         MINIO_ACCESS_KEY: access
         MINIO_SECRET_KEY: secretkey
-=======
-        build: ./minio
-        volumes:
-            - minio:/export
-        ports:
-          - "${MINIO_PORT}:9000"
-        environment:
-          MINIO_ACCESS_KEY: access
-          MINIO_SECRET_KEY: secretkey
->>>>>>> 9ae6e45d
 
 ### MySQL Container #########################################
 
     mysql:
-<<<<<<< HEAD
       build:
         context: ./mysql
         args:
@@ -268,24 +145,10 @@
         - mysql:/var/lib/mysql
       ports:
         - "${MYSQL_PORT}:3306"
-=======
-        build:
-            context: ./mysql
-            args:
-                - MYSQL_DATABASE=${MYSQL_DATABASE}
-                - MYSQL_USER=${MYSQL_USER}
-                - MYSQL_PASSWORD=${MYSQL_PASSWORD}
-                - MYSQL_ROOT_PASSWORD=${MYSQL_ROOT_PASSWORD}
-        volumes:
-            - mysql:/var/lib/mysql
-        ports:
-            - "${MYSQL_PORT}:3306"
->>>>>>> 9ae6e45d
 
 ### MariaDB Container #######################################
 
     mariadb:
-<<<<<<< HEAD
       build: ./mariadb
       volumes:
         - mariadb:/var/lib/mysql
@@ -296,23 +159,10 @@
         - MYSQL_USER=${MARIADB_USER}
         - MYSQL_PASSWORD=${MARIADB_PASSWORD}
         - MYSQL_ROOT_PASSWORD=${MARIADB_PORT}
-=======
-        build: ./mariadb
-        volumes:
-            - mariadb:/var/lib/mysql
-        ports:
-            - "${MARIADB_PORT}:3306"
-        environment:
-            MYSQL_DATABASE: ${MARIADB_DATABASE}
-            MYSQL_USER: ${MARIADB_USER}
-            MYSQL_PASSWORD: ${MARIADB_PASSWORD}
-            MYSQL_ROOT_PASSWORD: ${MARIADB_PORT}
->>>>>>> 9ae6e45d
 
 ### PostgreSQL Container ####################################
 
     postgres:
-<<<<<<< HEAD
       build: ./postgres
       volumes:
         - postgres:/var/lib/postgresql/data
@@ -322,22 +172,10 @@
         - POSTGRES_DB=${POSTGRES_DB}
         - POSTGRES_USER=${POSTGRES_USER}
         - POSTGRES_PASSWORD=${POSTGRES_PASSWORD}
-=======
-        build: ./postgres
-        volumes:
-            - postgres:/var/lib/postgresql/data
-        ports:
-            - "${POSTGRES_PORT}:5432"
-        environment:
-            POSTGRES_DB: ${POSTGRES_DB}
-            POSTGRES_USER: ${POSTGRES_USER}
-            POSTGRES_PASSWORD: ${POSTGRES_PASSWORD}
->>>>>>> 9ae6e45d
 
 ### PostgreSQL PostGis Container ############################
 
     postgres-postgis:
-<<<<<<< HEAD
       build: ./postgres-postgis
       volumes:
         - postgres:/var/lib/postgresql/data
@@ -347,22 +185,10 @@
         - POSTGRES_DB=${POSTGRES_DB}
         - POSTGRES_USER=${POSTGRES_USER}
         - POSTGRES_PASSWORD=${POSTGRES_PASSWORD}
-=======
-        build: ./postgres-postgis
-        volumes:
-            - postgres:/var/lib/postgresql/data
-        ports:
-            - "${POSTGRES_PORT}:5432"
-        environment:
-            POSTGRES_DB: ${POSTGRES_DB}
-            POSTGRES_USER: ${POSTGRES_USER}
-            POSTGRES_PASSWORD: ${POSTGRES_PASSWORD}
->>>>>>> 9ae6e45d
 
 ### Neo4j Container #########################################
 
     neo4j:
-<<<<<<< HEAD
       build: ./neo4j
       ports:
         - "7474:7474"
@@ -371,16 +197,6 @@
         - NEO4J_AUTH=default:secret
       volumes:
         - neo4j:/var/lib/neo4j/data
-=======
-        build: ./neo4j
-        ports:
-            - "7474:7474"
-            - "1337:1337"
-        environment:
-            - NEO4J_AUTH=default:secret
-        volumes:
-            - neo4j:/var/lib/neo4j/data
->>>>>>> 9ae6e45d
 
 ### MongoDB Container #######################################
 
@@ -427,7 +243,6 @@
 ### Memcached Container #####################################
 
     memcached:
-<<<<<<< HEAD
       build: ./memcached
       volumes:
         - memcached:/var/lib/memcached
@@ -435,39 +250,20 @@
         - "${MEMCACHED_HOST_PORT}:11211"
       depends_on:
         - php-fpm
-=======
-        build: ./memcached
-        volumes:
-            - memcached:/var/lib/memcached
-        ports:
-            - "${MEMCACHED_HOST_PORT}:11211"
-        depends_on:
-            - php-fpm
->>>>>>> 9ae6e45d
 
 ### Beanstalkd Container ####################################
 
     beanstalkd:
-<<<<<<< HEAD
       build: ./beanstalkd
       ports:
         - "${BEANSTALKD_HOST_PORT}:11300"
       privileged: true
       depends_on:
         - php-fpm
-=======
-        build: ./beanstalkd
-        ports:
-            - "${BEANSTALKD_HOST_PORT}:11300"
-        privileged: true
-        depends_on:
-            - php-fpm
->>>>>>> 9ae6e45d
 
 ### RabbitMQ Container ######################################
 
     rabbitmq:
-<<<<<<< HEAD
       build: ./rabbitmq
       ports:
         - "${RABBITMQ_NODE_HOST_PORT}:5672"
@@ -479,41 +275,19 @@
         - RABBITMQ_DEFAULT_PASS=${RABBITMQ_DEFAULT_PASS}
       depends_on:
         - php-fpm
-=======
-        build: ./rabbitmq
-        ports:
-            - "${RABBITMQ_NODE_HOST_PORT}:5672"
-            - "${RABBITMQ_MANAGEMENT_HTTP_HOST_PORT}:15672"
-            - "${RABBITMQ_MANAGEMENT_HTTPS_HOST_PORT}:15671"
-        privileged: true
-        environment:
-            RABBITMQ_DEFAULT_USER: ${RABBITMQ_DEFAULT_USER}
-            RABBITMQ_DEFAULT_PASS: ${RABBITMQ_DEFAULT_PASS}
-        depends_on:
-            - php-fpm
->>>>>>> 9ae6e45d
 
 ### Beanstalkd Console Container ############################
 
     beanstalkd-console:
-<<<<<<< HEAD
       build: ./beanstalkd-console
       ports:
         - "2080:2080"
       depends_on:
         - beanstalkd
-=======
-        build: ./beanstalkd-console
-        ports:
-            - "2080:2080"
-        depends_on:
-            - beanstalkd
->>>>>>> 9ae6e45d
 
 ### Caddy Server Container ##################################
 
     caddy:
-<<<<<<< HEAD
       build: ./caddy
       ports:
         - "80:80"
@@ -527,26 +301,10 @@
         - caddy:/root/.caddy
       depends_on:
         - php-fpm
-=======
-        build: ./caddy
-        ports:
-            - "80:80"
-            - "443:443"
-            - "2015:2015"
-        volumes_from:
-            - applications
-        volumes:
-            - ./caddy/Caddyfile:/etc/Caddyfile
-            - ./logs/caddy:/var/log/caddy
-            - caddy:/root/.caddy
-        depends_on:
-            - php-fpm
->>>>>>> 9ae6e45d
 
 ### phpMyAdmin Container ####################################
 
     phpmyadmin:
-<<<<<<< HEAD
       build: ./phpmyadmin
       environment:
         - PMA_ARBITRARY=1
@@ -557,40 +315,19 @@
         - "${PMA_PORT}:80"
       depends_on:
         - "${PMA_DB_ENGINE}"
-=======
-        build: ./phpmyadmin
-        environment:
-            PMA_ARBITRARY: 1
-            MYSQL_USER: ${PMA_USER}
-            MYSQL_PASSWORD: ${PMA_PASSWORD}
-            MYSQL_ROOT_PASSWORD: ${PMA_ROOT_PASSWORD}
-        ports:
-            - "${PMA_PORT}:80"
-        depends_on:
-            - "${PMA_DB_ENGINE}"
->>>>>>> 9ae6e45d
 
 ### pgAdmin Container #######################################
 
     pgadmin:
-<<<<<<< HEAD
       build: ./pgadmin
       ports:
         - "5050:5050"
       depends_on:
         - postgres
-=======
-        build: ./pgadmin
-        ports:
-            - "5050:5050"
-        depends_on:
-            - postgres
->>>>>>> 9ae6e45d
 
 ### ElasticSearch Container #################################
 
     elasticsearch:
-<<<<<<< HEAD
       build: ./elasticsearch
       volumes:
         - elasticsearch-data:/usr/share/elasticsearch/data
@@ -612,62 +349,24 @@
       environment:
         - CN="fake.domain.com"
         - EMAIL="fake.email@gmail.com"
-=======
-        build: ./elasticsearch
-        volumes:
-            - elasticsearch-data:/usr/share/elasticsearch/data
-            - elasticsearch-plugins:/usr/share/elasticsearch/plugins
-        ports:
-            - "${ELASTICSEARCH_HOST_HTTP_PORT}:9200"
-            - "${ELASTICSEARCH_HOST_TRANSPORT_PORT}:9300"
-        depends_on:
-            - php-fpm
-            
-### Certbot Container ##################################
-            
-    certbot:
-        build:
-            context: ./certbot
-        volumes:
-            - ./data/certbot/certs/:/var/certs
-            - ./certbot/letsencrypt/:/var/www/letsencrypt
-        environment:
-            CN: "fake.domain.com"
-            EMAIL: "fake.email@gmail.com"
->>>>>>> 9ae6e45d
+
 
 ### Mailhog Container #########################################
 
     mailhog:
-<<<<<<< HEAD
       build: ./mailhog
       ports:
         - "1025:1025"
         - "8025:8025"
 
-=======
-        build: ./mailhog
-        ports:
-            - "1025:1025"
-            - "8025:8025"
->>>>>>> 9ae6e45d
-
 ### Selenium Container #########################################
 
     selenium:
-<<<<<<< HEAD
       build: ./selenium
       ports:
         - "${SELENIUM_PORT}:4444"
       volumes:
         - /dev/shm:/dev/shm
-=======
-        build: ./selenium
-        ports:
-            - "${SELENIUM_PORT}:4444"
-        volumes:
-            - /dev/shm:/dev/shm
->>>>>>> 9ae6e45d
 
 ### Volumes Setup ###########################################
 
