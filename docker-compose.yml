version: '3.5'

networks:
  frontend:
    driver: ${NETWORKS_DRIVER}
  backend:
    driver: ${NETWORKS_DRIVER}

volumes:
  mysql:
    driver: ${VOLUMES_DRIVER}
  percona:
    driver: ${VOLUMES_DRIVER}
  mssql:
    driver: ${VOLUMES_DRIVER}
  postgres:
    driver: ${VOLUMES_DRIVER}
  memcached:
    driver: ${VOLUMES_DRIVER}
  redis:
    driver: ${VOLUMES_DRIVER}
  neo4j:
    driver: ${VOLUMES_DRIVER}
  mariadb:
    driver: ${VOLUMES_DRIVER}
  mongo:
    driver: ${VOLUMES_DRIVER}
  minio:
    driver: ${VOLUMES_DRIVER}
  rethinkdb:
    driver: ${VOLUMES_DRIVER}
  phpmyadmin:
    driver: ${VOLUMES_DRIVER}
  adminer:
    driver: ${VOLUMES_DRIVER}
  aerospike:
    driver: ${VOLUMES_DRIVER}
  caddy:
    driver: ${VOLUMES_DRIVER}
  meilisearch:
    driver: ${VOLUMES_DRIVER}
  elasticsearch:
    driver: ${VOLUMES_DRIVER}
  mosquitto:
    driver: ${VOLUMES_DRIVER}
  confluence:
    driver: ${VOLUMES_DRIVER}
  sonarqube:
    driver: ${VOLUMES_DRIVER}
  cassandra:
    driver: ${VOLUMES_DRIVER}
  graylog:
    driver: ${VOLUMES_DRIVER}
  docker-in-docker:
    driver: ${VOLUMES_DRIVER}
  react:
    driver: ${VOLUMES_DRIVER}

services:

### Workspace Utilities ##################################
    workspace:
      build:
        context: ./workspace
        args:
          - CHANGE_SOURCE=${CHANGE_SOURCE}
          - SHELL_OH_MY_ZSH=${SHELL_OH_MY_ZSH}
          - SHELL_OH_MY_ZSH_AUTOSUGESTIONS=${SHELL_OH_MY_ZSH_AUTOSUGESTIONS}
          - SHELL_OH_MY_ZSH_ALIASES=${SHELL_OH_MY_ZSH_ALIASES}
          - UBUNTU_SOURCE=${UBUNTU_SOURCE}
          - BASE_IMAGE_TAG_PREFIX=${WORKSPACE_BASE_IMAGE_TAG_PREFIX}
          - LARADOCK_PHP_VERSION=${PHP_VERSION}
          - LARADOCK_PHALCON_VERSION=${PHALCON_VERSION}
          - INSTALL_SUBVERSION=${WORKSPACE_INSTALL_SUBVERSION}
          - INSTALL_BZ2=${WORKSPACE_INSTALL_BZ2}
          - INSTALL_GMP=${WORKSPACE_INSTALL_GMP}
          - INSTALL_GNUPG=${WORKSPACE_INSTALL_GNUPG}
          - INSTALL_XDEBUG=${WORKSPACE_INSTALL_XDEBUG}
          - INSTALL_PCOV=${WORKSPACE_INSTALL_PCOV}
          - INSTALL_PHPDBG=${WORKSPACE_INSTALL_PHPDBG}
          - INSTALL_BLACKFIRE=${INSTALL_BLACKFIRE}
          - INSTALL_SSH2=${WORKSPACE_INSTALL_SSH2}
          - INSTALL_SOAP=${WORKSPACE_INSTALL_SOAP}
          - INSTALL_XSL=${WORKSPACE_INSTALL_XSL}
          - INSTALL_LDAP=${WORKSPACE_INSTALL_LDAP}
          - INSTALL_SMB=${WORKSPACE_INSTALL_SMB}
          - INSTALL_IMAP=${WORKSPACE_INSTALL_IMAP}
          - INSTALL_MONGO=${WORKSPACE_INSTALL_MONGO}
          - INSTALL_AMQP=${WORKSPACE_INSTALL_AMQP}
          - INSTALL_CASSANDRA=${WORKSPACE_INSTALL_CASSANDRA}
          - INSTALL_GEARMAN=${WORKSPACE_INSTALL_GEARMAN}
          - INSTALL_PHPREDIS=${WORKSPACE_INSTALL_PHPREDIS}
          - INSTALL_MSSQL=${WORKSPACE_INSTALL_MSSQL}
          - NVM_NODEJS_ORG_MIRROR=${WORKSPACE_NVM_NODEJS_ORG_MIRROR}
          - INSTALL_NODE=${WORKSPACE_INSTALL_NODE}
          - NPM_REGISTRY=${WORKSPACE_NPM_REGISTRY}
          - NPM_FETCH_RETRIES=${WORKSPACE_NPM_FETCH_RETRIES}
          - NPM_FETCH_RETRY_FACTOR=${WORKSPACE_NPM_FETCH_RETRY_FACTOR}
          - NPM_FETCH_RETRY_MINTIMEOUT=${WORKSPACE_NPM_FETCH_RETRY_MINTIMEOUT}
          - NPM_FETCH_RETRY_MAXTIMEOUT=${WORKSPACE_NPM_FETCH_RETRY_MAXTIMEOUT}
          - INSTALL_PNPM=${WORKSPACE_INSTALL_PNPM}
          - INSTALL_YARN=${WORKSPACE_INSTALL_YARN}
          - INSTALL_NPM_GULP=${WORKSPACE_INSTALL_NPM_GULP}
          - INSTALL_NPM_BOWER=${WORKSPACE_INSTALL_NPM_BOWER}
          - INSTALL_NPM_VUE_CLI=${WORKSPACE_INSTALL_NPM_VUE_CLI}
          - INSTALL_NPM_ANGULAR_CLI=${WORKSPACE_INSTALL_NPM_ANGULAR_CLI}
          - INSTALL_DRUSH=${WORKSPACE_INSTALL_DRUSH}
          - INSTALL_WP_CLI=${WORKSPACE_INSTALL_WP_CLI}
          - INSTALL_DRUPAL_CONSOLE=${WORKSPACE_INSTALL_DRUPAL_CONSOLE}
          - INSTALL_AEROSPIKE=${WORKSPACE_INSTALL_AEROSPIKE}
          - INSTALL_OCI8=${WORKSPACE_INSTALL_OCI8}
          - INSTALL_V8JS=${WORKSPACE_INSTALL_V8JS}
          - COMPOSER_GLOBAL_INSTALL=${WORKSPACE_COMPOSER_GLOBAL_INSTALL}
          - COMPOSER_VERSION=${WORKSPACE_COMPOSER_VERSION}
          - COMPOSER_AUTH=${WORKSPACE_COMPOSER_AUTH}
          - COMPOSER_REPO_PACKAGIST=${WORKSPACE_COMPOSER_REPO_PACKAGIST}
          - INSTALL_WORKSPACE_SSH=${WORKSPACE_INSTALL_WORKSPACE_SSH}
          - INSTALL_LARAVEL_ENVOY=${WORKSPACE_INSTALL_LARAVEL_ENVOY}
          - INSTALL_LARAVEL_INSTALLER=${WORKSPACE_INSTALL_LARAVEL_INSTALLER}
          - INSTALL_DEPLOYER=${WORKSPACE_INSTALL_DEPLOYER}
          - INSTALL_PRESTISSIMO=${WORKSPACE_INSTALL_PRESTISSIMO}
          - INSTALL_LINUXBREW=${WORKSPACE_INSTALL_LINUXBREW}
          - INSTALL_MC=${WORKSPACE_INSTALL_MC}
          - INSTALL_SYMFONY=${WORKSPACE_INSTALL_SYMFONY}
          - INSTALL_PYTHON=${WORKSPACE_INSTALL_PYTHON}
          - INSTALL_PYTHON3=${WORKSPACE_INSTALL_PYTHON3}
          - INSTALL_IMAGE_OPTIMIZERS=${WORKSPACE_INSTALL_IMAGE_OPTIMIZERS}
          - INSTALL_IMAGEMAGICK=${WORKSPACE_INSTALL_IMAGEMAGICK}
          - INSTALL_TERRAFORM=${WORKSPACE_INSTALL_TERRAFORM}
          - INSTALL_DUSK_DEPS=${WORKSPACE_INSTALL_DUSK_DEPS}
          - INSTALL_PG_CLIENT=${WORKSPACE_INSTALL_PG_CLIENT}
          - INSTALL_PHALCON=${WORKSPACE_INSTALL_PHALCON}
          - INSTALL_SWOOLE=${WORKSPACE_INSTALL_SWOOLE}
          - INSTALL_TAINT=${WORKSPACE_INSTALL_TAINT}
          - INSTALL_LIBPNG=${WORKSPACE_INSTALL_LIBPNG}
          - INSTALL_GRAPHVIZ=${WORKSPACE_INSTALL_GRAPHVIZ}
          - INSTALL_IONCUBE=${WORKSPACE_INSTALL_IONCUBE}
          - INSTALL_MYSQL_CLIENT=${WORKSPACE_INSTALL_MYSQL_CLIENT}
          - INSTALL_PING=${WORKSPACE_INSTALL_PING}
          - INSTALL_SSHPASS=${WORKSPACE_INSTALL_SSHPASS}
          - INSTALL_INOTIFY=${WORKSPACE_INSTALL_INOTIFY}
          - INSTALL_FSWATCH=${WORKSPACE_INSTALL_FSWATCH}
          - INSTALL_AST=${WORKSPACE_INSTALL_AST}
          - INSTALL_YAML=${WORKSPACE_INSTALL_YAML}
          - INSTALL_RDKAFKA=${WORKSPACE_INSTALL_RDKAFKA}
          - INSTALL_MAILPARSE=${WORKSPACE_INSTALL_MAILPARSE}
          - INSTALL_GIT_PROMPT=${WORKSPACE_INSTALL_GIT_PROMPT}
          - INSTALL_XMLRPC=${WORKSPACE_INSTALL_XMLRPC}
          - PUID=${WORKSPACE_PUID}
          - PGID=${WORKSPACE_PGID}
          - CHROME_DRIVER_VERSION=${WORKSPACE_CHROME_DRIVER_VERSION}
          - NODE_VERSION=${WORKSPACE_NODE_VERSION}
          - YARN_VERSION=${WORKSPACE_YARN_VERSION}
          - DRUSH_VERSION=${WORKSPACE_DRUSH_VERSION}
          - AST_VERSION=${WORKSPACE_AST_VERSION}
          - IMAGEMAGICK_VERSION=${WORKSPACE_IMAGEMAGICK_VERSION}
          - TZ=${WORKSPACE_TIMEZONE}
          - BLACKFIRE_CLIENT_ID=${BLACKFIRE_CLIENT_ID}
          - BLACKFIRE_CLIENT_TOKEN=${BLACKFIRE_CLIENT_TOKEN}
          - INSTALL_POWERLINE=${WORKSPACE_INSTALL_POWERLINE}
          - INSTALL_SUPERVISOR=${WORKSPACE_INSTALL_SUPERVISOR}
          - INSTALL_FFMPEG=${WORKSPACE_INSTALL_FFMPEG}
          - INSTALL_AUDIOWAVEFORM=${WORKSPACE_INSTALL_AUDIOWAVEFORM}
          - INSTALL_WKHTMLTOPDF=${WORKSPACE_INSTALL_WKHTMLTOPDF}
          - INSTALL_GNU_PARALLEL=${WORKSPACE_INSTALL_GNU_PARALLEL}
          - INSTALL_LNAV=${WORKSPACE_INSTALL_LNAV}
          - INSTALL_PROTOC=${WORKSPACE_INSTALL_PROTOC}
          - PROTOC_VERSION=${WORKSPACE_PROTOC_VERSION}
          - INSTALL_DOCKER_CLIENT=${WORKSPACE_INSTALL_DOCKER_CLIENT}
          - http_proxy
          - https_proxy
          - no_proxy
      volumes:
        - ${APP_CODE_PATH_HOST}:${APP_CODE_PATH_CONTAINER}${APP_CODE_CONTAINER_FLAG}
        - docker-in-docker:/certs/client
        - ./php-worker/supervisord.d:/etc/supervisord.d
      extra_hosts:
        - "dockerhost:${DOCKER_HOST_IP}"
      ports:
        - "${WORKSPACE_SSH_PORT}:22"
        - "${WORKSPACE_BROWSERSYNC_HOST_PORT}:3000"
        - "${WORKSPACE_BROWSERSYNC_UI_HOST_PORT}:3001"
        - "${WORKSPACE_VUE_CLI_SERVE_HOST_PORT}:8080"
        - "${WORKSPACE_VUE_CLI_UI_HOST_PORT}:8000"
        - "${WORKSPACE_ANGULAR_CLI_SERVE_HOST_PORT}:4200"
      tty: true
      environment:
        - PHP_IDE_CONFIG=${PHP_IDE_CONFIG}
        - DOCKER_HOST=tcp://docker-in-docker:2376
        - DOCKER_TLS_VERIFY=1
        - DOCKER_TLS_CERTDIR=/certs
        - DOCKER_CERT_PATH=/certs/client
      networks:
        - frontend
        - backend
      links:
        - docker-in-docker

### PHP-FPM ##############################################
    php-fpm:
      build:
        context: ./php-fpm
        args:
          - CHANGE_SOURCE=${CHANGE_SOURCE}
          - BASE_IMAGE_TAG_PREFIX=${PHP_FPM_BASE_IMAGE_TAG_PREFIX}
          - LARADOCK_PHP_VERSION=${PHP_VERSION}
          - LARADOCK_PHALCON_VERSION=${PHALCON_VERSION}
          - INSTALL_BZ2=${PHP_FPM_INSTALL_BZ2}
          - INSTALL_GMP=${PHP_FPM_INSTALL_GMP}
          - INSTALL_GNUPG=${PHP_FPM_INSTALL_GNUPG}
          - INSTALL_XDEBUG=${PHP_FPM_INSTALL_XDEBUG}
          - INSTALL_PCOV=${PHP_FPM_INSTALL_PCOV}
          - INSTALL_PHPDBG=${PHP_FPM_INSTALL_PHPDBG}
          - INSTALL_BLACKFIRE=${INSTALL_BLACKFIRE}
          - INSTALL_SSH2=${PHP_FPM_INSTALL_SSH2}
          - INSTALL_SOAP=${PHP_FPM_INSTALL_SOAP}
          - INSTALL_XSL=${PHP_FPM_INSTALL_XSL}
          - INSTALL_SMB=${PHP_FPM_INSTALL_SMB}
          - INSTALL_IMAP=${PHP_FPM_INSTALL_IMAP}
          - INSTALL_MONGO=${PHP_FPM_INSTALL_MONGO}
          - INSTALL_AMQP=${PHP_FPM_INSTALL_AMQP}
          - INSTALL_CASSANDRA=${PHP_FPM_INSTALL_CASSANDRA}
          - INSTALL_GEARMAN=${PHP_FPM_INSTALL_GEARMAN}
          - INSTALL_MSSQL=${PHP_FPM_INSTALL_MSSQL}
          - INSTALL_BCMATH=${PHP_FPM_INSTALL_BCMATH}
          - INSTALL_PHPREDIS=${PHP_FPM_INSTALL_PHPREDIS}
          - INSTALL_MEMCACHED=${PHP_FPM_INSTALL_MEMCACHED}
          - INSTALL_OPCACHE=${PHP_FPM_INSTALL_OPCACHE}
          - INSTALL_EXIF=${PHP_FPM_INSTALL_EXIF}
          - INSTALL_AEROSPIKE=${PHP_FPM_INSTALL_AEROSPIKE}
          - INSTALL_OCI8=${PHP_FPM_INSTALL_OCI8}
          - INSTALL_MYSQLI=${PHP_FPM_INSTALL_MYSQLI}
          - INSTALL_PGSQL=${PHP_FPM_INSTALL_PGSQL}
          - INSTALL_PG_CLIENT=${PHP_FPM_INSTALL_PG_CLIENT}
          - INSTALL_POSTGIS=${PHP_FPM_INSTALL_POSTGIS}
          - INSTALL_INTL=${PHP_FPM_INSTALL_INTL}
          - INSTALL_GHOSTSCRIPT=${PHP_FPM_INSTALL_GHOSTSCRIPT}
          - INSTALL_LDAP=${PHP_FPM_INSTALL_LDAP}
          - INSTALL_PHALCON=${PHP_FPM_INSTALL_PHALCON}
          - INSTALL_SWOOLE=${PHP_FPM_INSTALL_SWOOLE}
          - INSTALL_TAINT=${PHP_FPM_INSTALL_TAINT}
          - INSTALL_IMAGE_OPTIMIZERS=${PHP_FPM_INSTALL_IMAGE_OPTIMIZERS}
          - INSTALL_IMAGEMAGICK=${PHP_FPM_INSTALL_IMAGEMAGICK}
          - INSTALL_CALENDAR=${PHP_FPM_INSTALL_CALENDAR}
          - INSTALL_FAKETIME=${PHP_FPM_INSTALL_FAKETIME}
          - INSTALL_IONCUBE=${PHP_FPM_INSTALL_IONCUBE}
          - INSTALL_APCU=${PHP_FPM_INSTALL_APCU}
          - INSTALL_CACHETOOL=${PHP_FPM_INSTALL_CACHETOOL}
          - INSTALL_YAML=${PHP_FPM_INSTALL_YAML}
          - INSTALL_RDKAFKA=${PHP_FPM_INSTALL_RDKAFKA}
          - INSTALL_GETTEXT=${PHP_FPM_INSTALL_GETTEXT}
          - INSTALL_ADDITIONAL_LOCALES=${PHP_FPM_INSTALL_ADDITIONAL_LOCALES}
          - INSTALL_MYSQL_CLIENT=${PHP_FPM_INSTALL_MYSQL_CLIENT}
          - INSTALL_PING=${PHP_FPM_INSTALL_PING}
          - INSTALL_SSHPASS=${PHP_FPM_INSTALL_SSHPASS}
          - INSTALL_MAILPARSE=${PHP_FPM_INSTALL_MAILPARSE}
          - INSTALL_PCNTL=${PHP_FPM_INSTALL_PCNTL}
          - ADDITIONAL_LOCALES=${PHP_FPM_ADDITIONAL_LOCALES}
          - INSTALL_FFMPEG=${PHP_FPM_FFMPEG}
          - INSTALL_AUDIOWAVEFORM=${PHP_FPM_AUDIOWAVEFORM}
          - INSTALL_WKHTMLTOPDF=${PHP_FPM_INSTALL_WKHTMLTOPDF}
          - INSTALL_XHPROF=${PHP_FPM_INSTALL_XHPROF}
          - INSTALL_XMLRPC=${PHP_FPM_INSTALL_XMLRPC}
          - DOWNGRADE_OPENSSL_TLS_AND_SECLEVEL=${PHP_DOWNGRADE_OPENSSL_TLS_AND_SECLEVEL}
          - PUID=${PHP_FPM_PUID}
          - PGID=${PHP_FPM_PGID}
          - IMAGEMAGICK_VERSION=${PHP_FPM_IMAGEMAGICK_VERSION}
          - LOCALE=${PHP_FPM_DEFAULT_LOCALE}
          - PHP_FPM_NEW_RELIC=${PHP_FPM_NEW_RELIC}
          - PHP_FPM_NEW_RELIC_KEY=${PHP_FPM_NEW_RELIC_KEY}
          - PHP_FPM_NEW_RELIC_APP_NAME=${PHP_FPM_NEW_RELIC_APP_NAME}
          - INSTALL_DOCKER_CLIENT=${PHP_FPM_INSTALL_DOCKER_CLIENT}
          - http_proxy
          - https_proxy
          - no_proxy
      volumes:
        - ./php-fpm/php${PHP_VERSION}.ini:/usr/local/etc/php/php.ini
        - ${APP_CODE_PATH_HOST}:${APP_CODE_PATH_CONTAINER}${APP_CODE_CONTAINER_FLAG}
        - docker-in-docker:/certs/client
      ports:
        - "${PHP_FPM_XDEBUG_PORT}:9003"
      expose:
        - "9000"
      extra_hosts:
        - "dockerhost:${DOCKER_HOST_IP}"
      environment:
        - PHP_IDE_CONFIG=${PHP_IDE_CONFIG}
        - DOCKER_HOST=tcp://docker-in-docker:2376
        - DOCKER_TLS_VERIFY=1
        - DOCKER_TLS_CERTDIR=/certs
        - DOCKER_CERT_PATH=/certs/client
        - FAKETIME=${PHP_FPM_FAKETIME}
      depends_on:
        - workspace
      networks:
        - backend
      links:
        - docker-in-docker

### PHP Worker ############################################
    php-worker:
      build:
        context: ./php-worker
        args:
          - CHANGE_SOURCE=${CHANGE_SOURCE}
          - LARADOCK_PHP_VERSION=${PHP_VERSION}
          - PHALCON_VERSION=${PHALCON_VERSION}
          - INSTALL_BZ2=${PHP_WORKER_INSTALL_BZ2}
          - INSTALL_GD=${PHP_WORKER_INSTALL_GD}
          - INSTALL_IMAGEMAGICK=${PHP_WORKER_INSTALL_IMAGEMAGICK}
          - INSTALL_GMP=${PHP_WORKER_INSTALL_GMP}
          - INSTALL_GNUPG=${PHP_WORKER_INSTALL_GNUPG}
          - INSTALL_PGSQL=${PHP_WORKER_INSTALL_PGSQL}
          - INSTALL_MONGO=${PHP_WORKER_INSTALL_MONGO}
          - INSTALL_BCMATH=${PHP_WORKER_INSTALL_BCMATH}
          - INSTALL_OCI8=${PHP_WORKER_INSTALL_OCI8}
          - INSTALL_PHALCON=${PHP_WORKER_INSTALL_PHALCON}
          - INSTALL_SOAP=${PHP_WORKER_INSTALL_SOAP}
          - INSTALL_ZIP_ARCHIVE=${PHP_WORKER_INSTALL_ZIP_ARCHIVE}
          - INSTALL_MYSQL_CLIENT=${PHP_WORKER_INSTALL_MYSQL_CLIENT}
          - INSTALL_AMQP=${PHP_WORKER_INSTALL_AMQP}
          - INSTALL_CASSANDRA=${PHP_WORKER_INSTALL_CASSANDRA}
          - INSTALL_GEARMAN=${PHP_WORKER_INSTALL_GEARMAN}
          - INSTALL_GHOSTSCRIPT=${PHP_WORKER_INSTALL_GHOSTSCRIPT}
          - INSTALL_SWOOLE=${PHP_WORKER_INSTALL_SWOOLE}
          - INSTALL_TAINT=${PHP_WORKER_INSTALL_TAINT}
          - INSTALL_FFMPEG=${PHP_WORKER_INSTALL_FFMPEG}
          - INSTALL_AUDIOWAVEFORM=${PHP_WORKER_INSTALL_AUDIOWAVEFORM}
          - INSTALL_REDIS=${PHP_WORKER_INSTALL_REDIS}
          - INSTALL_IMAP=${PHP_WORKER_INSTALL_IMAP}
          - INSTALL_XMLRPC=${PHP_WORKER_INSTALL_XMLRPC}
          - PUID=${PHP_WORKER_PUID}
          - PGID=${PHP_WORKER_PGID}
          - IMAGEMAGICK_VERSION=${PHP_WORKER_IMAGEMAGICK_VERSION}
      volumes:
        - ${APP_CODE_PATH_HOST}:${APP_CODE_PATH_CONTAINER}${APP_CODE_CONTAINER_FLAG}
        - ./php-worker/supervisord.d:/etc/supervisord.d
      depends_on:
        - workspace
      extra_hosts:
        - "dockerhost:${DOCKER_HOST_IP}"
      networks:
        - backend
### Laravel Horizon ############################################
    laravel-horizon:
      build:
        context: ./laravel-horizon
        args:
          - CHANGE_SOURCE=${CHANGE_SOURCE}
          - LARADOCK_PHP_VERSION=${PHP_VERSION}
          - INSTALL_BZ2=${LARAVEL_HORIZON_INSTALL_BZ2}
          - INSTALL_GD=${LARAVEL_HORIZON_INSTALL_GD}
          - INSTALL_GMP=${LARAVEL_HORIZON_INSTALL_GMP}
          - INSTALL_GNUPG=${LARAVEL_HORIZON_INSTALL_GNUPG}
          - INSTALL_IMAGEMAGICK=${LARAVEL_HORIZON_INSTALL_IMAGEMAGICK}
          - INSTALL_PGSQL=${PHP_FPM_INSTALL_PGSQL}
          - INSTALL_ZIP_ARCHIVE=${LARAVEL_HORIZON_INSTALL_ZIP_ARCHIVE}
          - INSTALL_BCMATH=${PHP_FPM_INSTALL_BCMATH}
          - INSTALL_MEMCACHED=${PHP_FPM_INSTALL_MEMCACHED}
          - INSTALL_SOCKETS=${LARAVEL_HORIZON_INSTALL_SOCKETS}
          - INSTALL_YAML=${LARAVEL_HORIZON_INSTALL_YAML}
          - INSTALL_CASSANDRA=${LARAVEL_HORIZON_INSTALL_CASSANDRA}
          - INSTALL_PHPREDIS=${LARAVEL_HORIZON_INSTALL_PHPREDIS}
          - INSTALL_MONGO=${LARAVEL_HORIZON_INSTALL_MONGO}
          - INSTALL_FFMPEG=${LARAVEL_HORIZON_INSTALL_FFMPEG}
          - INSTALL_AUDIOWAVEFORM=${LARAVEL_HORIZON_INSTALL_AUDIOWAVEFORM}
          - PUID=${LARAVEL_HORIZON_PUID}
          - PGID=${LARAVEL_HORIZON_PGID}
          - IMAGEMAGICK_VERSION=${LARAVEL_HORIZON_IMAGEMAGICK_VERSION}
      volumes:
        - ${APP_CODE_PATH_HOST}:${APP_CODE_PATH_CONTAINER}
        - ./laravel-horizon/supervisord.d:/etc/supervisord.d
      depends_on:
        - workspace
      extra_hosts:
        - "dockerhost:${DOCKER_HOST_IP}"
      networks:
        - backend

### NGINX Server #########################################
    nginx:
      build:
        context: ./nginx
        args:
          - CHANGE_SOURCE=${CHANGE_SOURCE}
          - PHP_UPSTREAM_CONTAINER=${NGINX_PHP_UPSTREAM_CONTAINER}
          - PHP_UPSTREAM_PORT=${NGINX_PHP_UPSTREAM_PORT}
          - http_proxy
          - https_proxy
          - no_proxy
      volumes:
        - ${APP_CODE_PATH_HOST}:${APP_CODE_PATH_CONTAINER}${APP_CODE_CONTAINER_FLAG}
        - ${NGINX_HOST_LOG_PATH}:/var/log/nginx
        - ${NGINX_SITES_PATH}:/etc/nginx/sites-available
        - ${NGINX_SSL_PATH}:/etc/nginx/ssl
      ports:
        - "${NGINX_HOST_HTTP_PORT}:80"
        - "${NGINX_HOST_HTTPS_PORT}:443"
        - "${VARNISH_BACKEND_PORT}:81"
      depends_on:
        - php-fpm
      networks:
        - frontend
        - backend

### Blackfire ########################################
    blackfire:
      image: blackfire/blackfire
      environment:
        - BLACKFIRE_SERVER_ID=${BLACKFIRE_SERVER_ID}
        - BLACKFIRE_SERVER_TOKEN=${BLACKFIRE_SERVER_TOKEN}
      depends_on:
        - php-fpm
      networks:
        - backend

### Apache Server ########################################
    apache2:
      build:
        context: ./apache2
        args:
          - PHP_UPSTREAM_CONTAINER=${APACHE_PHP_UPSTREAM_CONTAINER}
          - PHP_UPSTREAM_PORT=${APACHE_PHP_UPSTREAM_PORT}
          - PHP_UPSTREAM_TIMEOUT=${APACHE_PHP_UPSTREAM_TIMEOUT}
          - DOCUMENT_ROOT=${APACHE_DOCUMENT_ROOT}
          - APACHE_INSTALL_HTTP2=${APACHE_INSTALL_HTTP2}
      volumes:
        - ${APP_CODE_PATH_HOST}:${APP_CODE_PATH_CONTAINER}${APP_CODE_CONTAINER_FLAG}
        - ${APACHE_HOST_LOG_PATH}:/var/log/apache2
        - ${APACHE_SITES_PATH}:/etc/apache2/sites-available
        - ${APACHE_SSL_PATH}:/etc/apache2/ssl
      ports:
        - "${APACHE_HOST_HTTP_PORT}:80"
        - "${APACHE_HOST_HTTPS_PORT}:443"
      depends_on:
        - php-fpm
      networks:
        - frontend
        - backend

### HHVM #################################################
    hhvm:
      build: ./hhvm
      volumes:
        - ${APP_CODE_PATH_HOST}:${APP_CODE_PATH_CONTAINER}${APP_CODE_CONTAINER_FLAG}
      expose:
        - "9000"
      depends_on:
        - workspace
      networks:
        - frontend
        - backend

### Minio ################################################
    minio:
      build: ./minio
      volumes:
        - ${DATA_PATH_HOST}/minio/data:/export
        - ${DATA_PATH_HOST}/minio/config:/root/.minio
      ports:
        - "${MINIO_PORT}:9000"
      environment:
        - MINIO_ACCESS_KEY=access
        - MINIO_SECRET_KEY=secretkey
      networks:
        - frontend
        - backend

### MySQL ################################################
    mysql:
      build:
        context: ./mysql
        args:
          - MYSQL_VERSION=${MYSQL_VERSION}
      environment:
        - MYSQL_DATABASE=${MYSQL_DATABASE}
        - MYSQL_USER=${MYSQL_USER}
        - MYSQL_PASSWORD=${MYSQL_PASSWORD}
        - MYSQL_ROOT_PASSWORD=${MYSQL_ROOT_PASSWORD}
        - TZ=${WORKSPACE_TIMEZONE}
      volumes:
        - ${DATA_PATH_HOST}/mysql:/var/lib/mysql
        - ${MYSQL_ENTRYPOINT_INITDB}:/docker-entrypoint-initdb.d
      ports:
        - "${MYSQL_PORT}:3306"
      networks:
        - backend

### Percona ################################################
    percona:
      build:
        context: ./percona
      environment:
        - MYSQL_DATABASE=${PERCONA_DATABASE}
        - MYSQL_USER=${PERCONA_USER}
        - MYSQL_PASSWORD=${PERCONA_PASSWORD}
        - MYSQL_ROOT_PASSWORD=${PERCONA_ROOT_PASSWORD}
      volumes:
        - ${DATA_PATH_HOST}/percona:/var/lib/mysql
        - ${PERCONA_ENTRYPOINT_INITDB}:/docker-entrypoint-initdb.d
      ports:
        - "${PERCONA_PORT}:3306"
      networks:
        - backend

### MSSQL ################################################
    mssql:
      build:
        context: ./mssql
      environment:
        - MSSQL_PID=Express
        - MSSQL_DATABASE=${MSSQL_DATABASE}
        - SA_PASSWORD=${MSSQL_PASSWORD}
        - ACCEPT_EULA=Y
      volumes:
        - ${DATA_PATH_HOST}/mssql:/var/opt/mssql
      ports:
        - "${MSSQL_PORT}:1433"
      networks:
        - backend

### MariaDB ##############################################
    mariadb:
      build:
        context: ./mariadb
        args:
          - http_proxy
          - https_proxy
          - no_proxy
          - MARIADB_VERSION=${MARIADB_VERSION}
      volumes:
        - ${DATA_PATH_HOST}/mariadb:/var/lib/mysql
        - ${MARIADB_ENTRYPOINT_INITDB}:/docker-entrypoint-initdb.d
      ports:
        - "${MARIADB_PORT}:3306"
      environment:
        - TZ=${WORKSPACE_TIMEZONE}
        - MYSQL_DATABASE=${MARIADB_DATABASE}
        - MYSQL_USER=${MARIADB_USER}
        - MYSQL_PASSWORD=${MARIADB_PASSWORD}
        - MYSQL_ROOT_PASSWORD=${MARIADB_ROOT_PASSWORD}
      networks:
        - backend

### PostgreSQL ###########################################
    postgres:
      build:
        context: ./postgres
        args:
          - POSTGRES_VERSION=${POSTGRES_VERSION}
      volumes:
        - ${DATA_PATH_HOST}/postgres:/var/lib/postgresql/data
        - ${POSTGRES_ENTRYPOINT_INITDB}:/docker-entrypoint-initdb.d
      ports:
        - "${POSTGRES_PORT}:5432"
      environment:
        - POSTGRES_DB=${POSTGRES_DB}
        - POSTGRES_USER=${POSTGRES_USER}
        - POSTGRES_PASSWORD=${POSTGRES_PASSWORD}
        - GITLAB_POSTGRES_INIT=${GITLAB_POSTGRES_INIT}
        - GITLAB_POSTGRES_USER=${GITLAB_POSTGRES_USER}
        - GITLAB_POSTGRES_PASSWORD=${GITLAB_POSTGRES_PASSWORD}
        - GITLAB_POSTGRES_DB=${GITLAB_POSTGRES_DB}
        - JUPYTERHUB_POSTGRES_INIT=${JUPYTERHUB_POSTGRES_INIT}
        - JUPYTERHUB_POSTGRES_USER=${JUPYTERHUB_POSTGRES_USER}
        - JUPYTERHUB_POSTGRES_PASSWORD=${JUPYTERHUB_POSTGRES_PASSWORD}
        - JUPYTERHUB_POSTGRES_DB=${JUPYTERHUB_POSTGRES_DB}
        - SONARQUBE_POSTGRES_INIT=${SONARQUBE_POSTGRES_INIT}
        - SONARQUBE_POSTGRES_DB=${SONARQUBE_POSTGRES_DB}
        - SONARQUBE_POSTGRES_USER=${SONARQUBE_POSTGRES_USER}
        - SONARQUBE_POSTGRES_PASSWORD=${SONARQUBE_POSTGRES_PASSWORD}
        - POSTGRES_CONFLUENCE_INIT=${CONFLUENCE_POSTGRES_INIT}
        - POSTGRES_CONFLUENCE_DB=${CONFLUENCE_POSTGRES_DB}
        - POSTGRES_CONFLUENCE_USER=${CONFLUENCE_POSTGRES_USER}
        - POSTGRES_CONFLUENCE_PASSWORD=${CONFLUENCE_POSTGRES_PASSWORD}
      networks:
        - backend

### PostgreSQL PostGis ###################################
    postgres-postgis:
      build: ./postgres-postgis
      volumes:
        - ${DATA_PATH_HOST}/postgres:/var/lib/postgresql/data
      ports:
        - "${POSTGRES_PORT}:5432"
      environment:
        - POSTGRES_DB=${POSTGRES_DB}
        - POSTGRES_USER=${POSTGRES_USER}
        - POSTGRES_PASSWORD=${POSTGRES_PASSWORD}
      networks:
        - backend

### Neo4j ################################################
    neo4j:
      ports:
          - '7401:7474'
          - '7402:7687'
      environment:
          - NEO4J_AUTH=none
      volumes:
          - ${DATA_PATH_HOST}/neo4j/data:/data
          - ${DATA_PATH_HOST}/neo4j/logs:/logs
      image: 'neo4j:latest'
      networks:
        - backend

### MongoDB ##############################################
    mongo:
      build: ./mongo
      ports:
        - "${MONGODB_PORT}:27017"
      volumes:
        - ${DATA_PATH_HOST}/mongo:/data/db
        - ${DATA_PATH_HOST}/mongo_config:/data/configdb
      networks:
        - backend

### RethinkDB ##############################################
    rethinkdb:
      build: ./rethinkdb
      ports:
        - "${RETHINKDB_PORT}:8080"
      volumes:
        - ${DATA_PATH_HOST}/rethinkdb:/data/rethinkdb_data
      networks:
        - backend

  ### ClickHouse #############################################
    clickhouse:
      build:
        context: ./clickhouse
        args:
          - CLICKHOUSE_VERSION=${CLICKHOUSE_VERSION}
          - CLICKHOUSE_GOSU_VERSION=${CLICKHOUSE_GOSU_VERSION}
      environment:
        - CLICKHOUSE_USER=${CLICKHOUSE_USER}
        - CLICKHOUSE_PASSWORD=${CLICKHOUSE_PASSWORD}
      volumes:
        - ${DATA_PATH_HOST}/clickhouse:/var/lib/clickhouse
        - ${CLICKHOUSE_CUSTOM_CONFIG}:/etc/clickhouse-server/config.xml
        - ${CLICKHOUSE_USERS_CUSTOM_CONFIG}:/etc/clickhouse-server/users.xml
        - ${CLICKHOUSE_HOST_LOG_PATH}:/var/log/clickhouse
        - ${CLICKHOUSE_ENTRYPOINT_INITDB}:/docker-entrypoint-initdb.d
      links:
        - workspace
      ports:
        - "${CLICKHOUSE_HTTP_PORT}:8123"
        - "${CLICKHOUSE_CLIENT_PORT}:9000"
        - "${CLICKHOUSE_NATIVE_PORT}:9009"
      ulimits:
        nproc: 65535
        nofile:
          soft: 262144
          hard: 262144
      networks:
#        - frontend
        - backend

  ### Redis ################################################
    redis:
      build: ./redis
      volumes:
        - ${DATA_PATH_HOST}/redis:/data
      ports:
        - "${REDIS_PORT}:6379"
      networks:
        - backend

### Redis Cluster ##########################################
    redis-cluster:
      build: ./redis-cluster
      ports:
        - "${REDIS_CLUSTER_PORT_RANGE}:7000-7005"
      networks:
        - backend

### ZooKeeper #########################################
    zookeeper:
      build: ./zookeeper
      volumes:
        - ${DATA_PATH_HOST}/zookeeper/data:/data
        - ${DATA_PATH_HOST}/zookeeper/datalog:/datalog
      ports:
        - "${ZOOKEEPER_PORT}:2181"
      networks:
        - backend

### Aerospike ##########################################
    aerospike:
      build: ./aerospike
      volumes:
        - workspace
        - ${DATA_PATH_HOST}/aerospike:/opt/aerospike/data
      ports:
        - "${AEROSPIKE_SERVICE_PORT}:3000"
        - "${AEROSPIKE_FABRIC_PORT}:3001"
        - "${AEROSPIKE_HEARTBEAT_PORT}:3002"
        - "${AEROSPIKE_INFO_PORT}:3003"
      environment:
        - STORAGE_GB=${AEROSPIKE_STORAGE_GB}
        - MEM_GB=${AEROSPIKE_MEM_GB}
        - NAMESPACE=${AEROSPIKE_NAMESPACE}
      networks:
        - backend

### Memcached ############################################
    memcached:
      build: ./memcached
      volumes:
        - ${DATA_PATH_HOST}/memcached:/var/lib/memcached
      ports:
        - "${MEMCACHED_HOST_PORT}:11211"
      depends_on:
        - php-fpm
      networks:
        - backend

### Beanstalkd ###########################################
    beanstalkd:
      build: ./beanstalkd
      ports:
        - "${BEANSTALKD_HOST_PORT}:11300"
      privileged: true
      depends_on:
        - php-fpm
      networks:
        - backend

### SQS #############################################
    sqs:
      build: ./sqs
      ports:
        - "${SQS_NODE_HOST_PORT}:9324"
        - "${SQS_MANAGEMENT_HTTP_HOST_PORT}:9325"
      privileged: true
      hostname: laradock-sqs
      volumes:
        - ${DATA_PATH_HOST}/sqs:/opt/custom
      networks:
        - frontend
        - backend

### RabbitMQ #############################################
    rabbitmq:
      build: ./rabbitmq
      ports:
        - "${RABBITMQ_NODE_HOST_PORT}:5672"
        - "${RABBITMQ_MANAGEMENT_HTTP_HOST_PORT}:15672"
        - "${RABBITMQ_MANAGEMENT_HTTPS_HOST_PORT}:15671"
      privileged: true
      environment:
        - RABBITMQ_DEFAULT_USER=${RABBITMQ_DEFAULT_USER}
        - RABBITMQ_DEFAULT_PASS=${RABBITMQ_DEFAULT_PASS}
      hostname: laradock-rabbitmq
      volumes:
        - ${DATA_PATH_HOST}/rabbitmq:/var/lib/rabbitmq
      depends_on:
        - php-fpm
      networks:
        - backend

### Mercure #############################################
    mercure:
      build: ./mercure
      ports:
        - "${MERCURE_NODE_HOST_HTTP_PORT}:80"
        - "${MERCURE_NODE_HOST_HTTPS_PORT}:443"
      privileged: true
      environment:
        - MERCURE_PUBLISHER_JWT_KEY=${MERCURE_PUBLISHER_JWT_KEY}
        - MERCURE_SUBSCRIBER_JWT_KEY=${MERCURE_SUBSCRIBER_JWT_KEY}
        - DEBUG=${MERCURE_DEBUG}
        - SERVER_NAME=${MERCURE_SERVER_NAME}
        - MERCURE_EXTRA_DIRECTIVES=cors_allowed_origins *\npublish_allowed_origins http://localhost:${MERCURE_NODE_HOST_HTTP_PORT} https://localhost:${MERCURE_NODE_HOST_HTTP_PORT}
      hostname: laradock-mercure
      networks:
        - frontend
        - backend

### Cassandra ############################################
    cassandra:
      build: ./cassandra
      ports:
        - "${CASSANDRA_TRANSPORT_PORT_NUMBER}:7000"
        - "${CASSANDRA_JMX_PORT_NUMBER}:7199"
        - "${CASSANDRA_CQL_PORT_NUMBER}:9042"
      privileged: true
      environment:
        - CASSANDRA_VERSION=${CASSANDRA_VERSION}
        - CASSANDRA_TRANSPORT_PORT_NUMBER=${CASSANDRA_TRANSPORT_PORT_NUMBER}
        - CASSANDRA_JMX_PORT_NUMBER=${CASSANDRA_JMX_PORT_NUMBER}
        - CASSANDRA_CQL_PORT_NUMBER=${CASSANDRA_CQL_PORT_NUMBER}
        - CASSANDRA_USER=${CASSANDRA_USER}
        - CASSANDRA_PASSWORD_SEEDER=${CASSANDRA_PASSWORD_SEEDER}
        - CASSANDRA_PASSWORD=${CASSANDRA_PASSWORD}
        - CASSANDRA_NUM_TOKENS=${CASSANDRA_NUM_TOKENS}
        - CASSANDRA_HOST=${CASSANDRA_HOST}
        - CASSANDRA_CLUSTER_NAME=${CASSANDRA_CLUSTER_NAME}
        - CASSANDRA_SEEDS=${CASSANDRA_SEEDS}
        - CASSANDRA_ENDPOINT_SNITCH=${CASSANDRA_ENDPOINT_SNITCH}
        - CASSANDRA_ENABLE_RPC=${CASSANDRA_ENABLE_RPC}
        - CASSANDRA_DATACENTER=${CASSANDRA_DATACENTER}
        - CASSANDRA_RACK=${CASSANDRA_RACK}
      hostname: laradock-cassandra
      volumes:
        - ${DATA_PATH_HOST}/cassandra:/var/lib/cassandra
      depends_on:
        - php-fpm
      networks:
        - backend

### Gearman ############################################
    gearman:
      build: ./gearman
      ports:
        - "${GEARMAN_PORT}:4730"
      privileged: true
      environment:
        - GEARMAN_VERSION=${GEARMAN_VERSION}
        - GEARMAN_VERBOSE=${GEARMAN_VERBOSE}
        - GEARMAN_QUEUE_TYPE=${GEARMAN_QUEUE_TYPE}
        - GEARMAN_THREADS=${GEARMAN_THREADS}
        - GEARMAN_BACKLOG=${GEARMAN_BACKLOG}
        - GEARMAN_FILE_DESCRIPTORS=${GEARMAN_FILE_DESCRIPTORS}
        - GEARMAN_JOB_RETRIES=${GEARMAN_JOB_RETRIES}
        - GEARMAN_ROUND_ROBIN=${GEARMAN_ROUND_ROBIN}
        - GEARMAN_WORKER_WAKEUP=${GEARMAN_WORKER_WAKEUP}
        - GEARMAN_KEEPALIVE=${GEARMAN_KEEPALIVE}
        - GEARMAN_KEEPALIVE_IDLE=${GEARMAN_KEEPALIVE_IDLE}
        - GEARMAN_KEEPALIVE_INTERVAL=${GEARMAN_KEEPALIVE_INTERVAL}
        - GEARMAN_KEEPALIVE_COUNT=${GEARMAN_KEEPALIVE_COUNT}
        - GEARMAN_MYSQL_HOST=${GEARMAN_MYSQL_HOST}
        - GEARMAN_MYSQL_PORT=${GEARMAN_MYSQL_PORT}
        - GEARMAN_MYSQL_USER=${GEARMAN_MYSQL_USER}
        - GEARMAN_MYSQL_PASSWORD=${GEARMAN_MYSQL_PASSWORD}
        - GEARMAN_MYSQL_PASSWORD_FILE=${GEARMAN_MYSQL_PASSWORD_FILE}
        - GEARMAN_MYSQL_DB=${GEARMAN_MYSQL_DB}
        - GEARMAN_MYSQL_TABLE=${GEARMAN_MYSQL_TABLE}
      hostname: laradock-gearman
      depends_on:
        - php-fpm
      networks:
        - backend

### Beanstalkd Console ###################################
    beanstalkd-console:
      build: ./beanstalkd-console
      ports:
        - "${BEANSTALKD_CONSOLE_HOST_PORT}:2080"
      depends_on:
        - beanstalkd
      networks:
        - backend

### Caddy Server #########################################
    caddy:
      build: ./caddy
      volumes:
        - ${APP_CODE_PATH_HOST}:${APP_CODE_PATH_CONTAINER}${APP_CODE_CONTAINER_FLAG}
        - ${CADDY_CONFIG_PATH}:/etc/caddy
        - ${CADDY_HOST_LOG_PATH}:/var/log/caddy
        - ${DATA_PATH_HOST}:/root/.caddy
      ports:
        - "${CADDY_HOST_HTTP_PORT}:80"
        - "${CADDY_HOST_HTTPS_PORT}:443"
      depends_on:
        - php-fpm
      networks:
        - frontend
        - backend

### phpMyAdmin ###########################################
    phpmyadmin:
      build: ./phpmyadmin
      environment:
        - PMA_ARBITRARY=1
        - MYSQL_USER=${PMA_USER}
        - MYSQL_PASSWORD=${PMA_PASSWORD}
        - MYSQL_ROOT_PASSWORD=${PMA_ROOT_PASSWORD}
        - MAX_EXECUTION_TIME=${PMA_MAX_EXECUTION_TIME}
        - MEMORY_LIMIT=${PMA_MEMORY_LIMIT}
        - UPLOAD_LIMIT=${PMA_UPLOAD_LIMIT}
      ports:
        - "${PMA_PORT}:80"
      depends_on:
        - "${PMA_DB_ENGINE}"
      networks:
        - frontend
        - backend

### Adminer ###########################################
    adminer:
      build:
        context: ./adminer
        args:
          - INSTALL_MSSQL=${ADM_INSTALL_MSSQL}
      environment:
          - ADMINER_PLUGINS=${ADM_PLUGINS}
          - ADMINER_DESIGN=${ADM_DESIGN}
          - ADMINER_DEFAULT_SERVER=${ADM_DEFAULT_SERVER}
      ports:
        - "${ADM_PORT}:8080"
      depends_on:
        - php-fpm
      networks:
        - frontend
        - backend

### pgAdmin ##############################################
    pgadmin:
      image: dpage/pgadmin4:latest
      environment:
        - "PGADMIN_DEFAULT_EMAIL=${PGADMIN_DEFAULT_EMAIL}"
        - "PGADMIN_DEFAULT_PASSWORD=${PGADMIN_DEFAULT_PASSWORD}"
      ports:
        - "${PGADMIN_PORT}:80"
      volumes:
        - ${DATA_PATH_HOST}/pgadmin:/var/lib/pgadmin
      depends_on:
        - postgres
      networks:
        - frontend
        - backend

### MeiliSearch ##########################################
    meilisearch:
      image: getmeili/meilisearch:latest
      volumes:
        - ${DATA_PATH_HOST}/meilisearch:/var/lib/meilisearch
      ports:
        - "${MEILISEARCH_HOST_PORT}:7700"
      networks:
        - frontend
        - backend

### ElasticSearch ########################################
    elasticsearch:
      build:
        context: ./elasticsearch
        args:
          - ELK_VERSION=${ELK_VERSION}
      volumes:
        - elasticsearch:/usr/share/elasticsearch/data
      environment:
        - cluster.name=laradock-cluster
        - node.name=laradock-node
        - bootstrap.memory_lock=true
        - "ES_JAVA_OPTS=-Xms512m -Xmx512m"
        - cluster.initial_master_nodes=laradock-node
      ulimits:
        memlock:
          soft: -1
          hard: -1
        nofile:
          soft: 65536
          hard: 65536
      ports:
        - "${ELASTICSEARCH_HOST_HTTP_PORT}:9200"
        - "${ELASTICSEARCH_HOST_TRANSPORT_PORT}:9300"
      depends_on:
        - php-fpm
      networks:
        - frontend
        - backend

### Logstash ##############################################
    logstash:
      build:
        context: ./logstash
        args:
          - ELK_VERSION=${ELK_VERSION}
      volumes:
        - './logstash/config/logstash.yml:/usr/share/logstash/config/logstash.yml'
        - './logstash/pipeline:/usr/share/logstash/pipeline'
      ports:
        - '5001:5001'
      environment:
        LS_JAVA_OPTS: '-Xmx1g -Xms1g'
      env_file:
        - .env
      networks:
        - frontend
        - backend
      depends_on:
        - elasticsearch

### Kibana ##############################################
    kibana:
      build:
        context: ./kibana
        args:
          - ELK_VERSION=${ELK_VERSION}
      ports:
        - "${KIBANA_HTTP_PORT}:5601"
      depends_on:
        - elasticsearch
      networks:
        - frontend
        - backend

### Dejavu ##############################################
    dejavu:
      build:
        context: ./dejavu
      ports:
        - "${DEJAVU_HTTP_PORT}:1358"
      depends_on:
        - elasticsearch
      networks:
        - frontend
        - backend

### Certbot #########################################
    certbot:
      build:
        context: ./certbot
      volumes:
        - ./data/certbot/certs/:/var/certs
        - ./certbot/letsencrypt/:/var/www/letsencrypt
      environment:
        - CN="fake.domain.com"
        - EMAIL="fake.email@gmail.com"
      networks:
        - frontend

### MailCatcher ################################################
    mailcatcher:
      build: ./mailcatcher
      ports:
        - "1025:1025"
        - "1080:1080"
      networks:
        - frontend
        - backend

### Mailhog ################################################
    mailhog:
      build: ./mailhog
      ports:
        - "1025:1025"
        - "8025:8025"
      networks:
        - frontend
        - backend

### MailDev ##############################################
    maildev:
      build: ./maildev
      ports:
        - "${MAILDEV_HTTP_PORT}:80"
        - "${MAILDEV_SMTP_PORT}:25"
      networks:
        - frontend
        - backend

### Selenium ###############################################
    selenium:
      build: ./selenium
      ports:
        - "${SELENIUM_PORT}:4444"
      volumes:
        - /dev/shm:/dev/shm
      networks:
        - frontend

### Varnish ##########################################
    proxy:
      container_name: proxy
      build: ./varnish
      expose:
        - ${VARNISH_PORT}
      environment:
        - VARNISH_CONFIG=${VARNISH_CONFIG}
        - CACHE_SIZE=${VARNISH_PROXY1_CACHE_SIZE}
        - VARNISHD_PARAMS=${VARNISHD_PARAMS}
        - VARNISH_PORT=${VARNISH_PORT}
        - BACKEND_HOST=${VARNISH_PROXY1_BACKEND_HOST}
        - BACKEND_PORT=${VARNISH_BACKEND_PORT}
        - VARNISH_SERVER=${VARNISH_PROXY1_SERVER}
      ports:
        - "${VARNISH_PORT}:${VARNISH_PORT}"
      links:
        - workspace
      networks:
        - frontend

    proxy2:
      container_name: proxy2
      build: ./varnish
      expose:
        - ${VARNISH_PORT}
      environment:
        - VARNISH_CONFIG=${VARNISH_CONFIG}
        - CACHE_SIZE=${VARNISH_PROXY2_CACHE_SIZE}
        - VARNISHD_PARAMS=${VARNISHD_PARAMS}
        - VARNISH_PORT=${VARNISH_PORT}
        - BACKEND_HOST=${VARNISH_PROXY2_BACKEND_HOST}
        - BACKEND_PORT=${VARNISH_BACKEND_PORT}
        - VARNISH_SERVER=${VARNISH_PROXY2_SERVER}
      ports:
        - "${VARNISH_PORT}:${VARNISH_PORT}"
      links:
        - workspace
      networks:
        - frontend

### HAProxy ####################################
    haproxy:
      build: ./haproxy
      ports:
        - "${HAPROXY_HOST_HTTP_PORT}:8085"
      volumes:
        - /var/run/docker.sock:/var/run/docker.sock
      links:
        - proxy
        - proxy2

### Jenkins ###################################################
    jenkins:
      build: ./jenkins
      environment:
        JAVA_OPTS: "-Djava.awt.headless=true"
      ports:
        - "${JENKINS_HOST_SLAVE_AGENT_PORT}:50000"
        - "${JENKINS_HOST_HTTP_PORT}:8080"
      privileged: true
      volumes:
        - ${JENKINS_HOME}:/var/jenkins_home
        - /var/run/docker.sock:/var/run/docker.sock
      networks:
        - frontend
        - backend

### Grafana ################################################
    grafana:
      build:
        context: ./grafana
      volumes:
        - ${DATA_PATH_HOST}/grafana:/var/lib/grafana
      ports:
        - "${GRAFANA_PORT}:3000"
      networks:
        - backend

### Graylog #######################################
    graylog:
      build: ./graylog
      environment:
        - GRAYLOG_PASSWORD_SECRET=${GRAYLOG_PASSWORD}
        - GRAYLOG_ROOT_PASSWORD_SHA2=${GRAYLOG_SHA256_PASSWORD}
        - GRAYLOG_HTTP_EXTERNAL_URI=http://127.0.0.1:${GRAYLOG_PORT}/
      links:
        - mongo
        - elasticsearch
      depends_on:
        - mongo
        - elasticsearch
      ports:
        # Graylog web interface and REST API
        - ${GRAYLOG_PORT}:9000
        # Syslog TCP
        - ${GRAYLOG_SYSLOG_TCP_PORT}:514
        # Syslog UDP
        - ${GRAYLOG_SYSLOG_UDP_PORT}:514/udp
        # GELF TCP
        - ${GRAYLOG_GELF_TCP_PORT}:12201
        # GELF UDP
        - ${GRAYLOG_GELF_UDP_PORT}:12201/udp
      user: graylog
      volumes:
        - ${DATA_PATH_HOST}/graylog:/usr/share/graylog/data
      networks:
        - backend

### Laravel Echo Server #######################################
    laravel-echo-server:
      build:
        context: ./laravel-echo-server
        args:
          - CHANGE_SOURCE=${CHANGE_SOURCE}
      volumes:
        - ./laravel-echo-server/laravel-echo-server.json:/app/laravel-echo-server.json:ro
      ports:
        - "${LARAVEL_ECHO_SERVER_PORT}:6001"
      links:
        - redis
      networks:
        - frontend
        - backend

### Solr ################################################
    solr:
      build:
        context: ./solr
        args:
          - SOLR_VERSION=${SOLR_VERSION}
          - SOLR_DATAIMPORTHANDLER_MYSQL=${SOLR_DATAIMPORTHANDLER_MYSQL}
          - SOLR_DATAIMPORTHANDLER_MSSQL=${SOLR_DATAIMPORTHANDLER_MSSQL}
      volumes:
        - ${DATA_PATH_HOST}/solr:/opt/solr/server/solr/mycores
      ports:
        - "${SOLR_PORT}:8983"
      networks:
        - backend

### Thumbor #########################################
    thumbor:
      build: ./thumbor
      volumes:
        - ${DATA_PATH_HOST}/thumbor/data:/data
        - ${DATA_PATH_HOST}/thumbor/data:/logs
      ports:
        - "${THUMBOR_PORT}:8000"
      environment:
        - THUMBOR_LOG_FORMAT=${THUMBOR_LOG_FORMAT}
        - THUMBOR_LOG_DATE_FORMAT=${THUMBOR_LOG_DATE_FORMAT}
        - MAX_WIDTH=${MAX_WIDTH}
        - MAX_HEIGHT=${MAX_HEIGHT}
        - MIN_WIDTH=${MIN_WIDTH}
        - MIN_HEIGHT=${MIN_HEIGHT}
        - ALLOWED_SOURCES=${ALLOWED_SOURCES}
        - QUALITY=${QUALITY}
        - WEBP_QUALITY=${WEBP_QUALITY}
        - PNG_COMPRESSION_LEVEL=${PNG_COMPRESSION_LEVEL}
        - AUTO_WEBP=${AUTO_WEBP}
        - MAX_AGE=${MAX_AGE}
        - MAX_AGE_TEMP_IMAGE=${MAX_AGE_TEMP_IMAGE}
        - RESPECT_ORIENTATION=${RESPECT_ORIENTATION}
        - IGNORE_SMART_ERRORS=${IGNORE_SMART_ERRORS}
        - PRESERVE_EXIF_INFO=${PRESERVE_EXIF_INFO}
        - ALLOW_ANIMATED_GIFS=${ALLOW_ANIMATED_GIFS}
        - USE_GIFSICLE_ENGINE=${USE_GIFSICLE_ENGINE}
        - USE_BLACKLIST=${USE_BLACKLIST}
        - LOADER=${LOADER}
        - STORAGE=${STORAGE}
        - AWS_ACCESS_KEY_ID=${AWS_ACCESS_KEY_ID}
        - AWS_SECRET_ACCESS_KEY=${AWS_SECRET_ACCESS_KEY}
        - RESULT_STORAGE=${RESULT_STORAGE}
        - ENGINE=${ENGINE}
        - SECURITY_KEY=${SECURITY_KEY}
        - ALLOW_UNSAFE_URL=${ALLOW_UNSAFE_URL}
        - ALLOW_OLD_URLS=${ALLOW_OLD_URLS}
        - FILE_LOADER_ROOT_PATH=${FILE_LOADER_ROOT_PATH}
        - HTTP_LOADER_CONNECT_TIMEOUT=${HTTP_LOADER_CONNECT_TIMEOUT}
        - HTTP_LOADER_REQUEST_TIMEOUT=${HTTP_LOADER_REQUEST_TIMEOUT}
        - HTTP_LOADER_FOLLOW_REDIRECTS=${HTTP_LOADER_FOLLOW_REDIRECTS}
        - HTTP_LOADER_MAX_REDIRECTS=${HTTP_LOADER_MAX_REDIRECTS}
        - HTTP_LOADER_FORWARD_USER_AGENT=${HTTP_LOADER_FORWARD_USER_AGENT}
        - HTTP_LOADER_DEFAULT_USER_AGENT=${HTTP_LOADER_DEFAULT_USER_AGENT}
        - HTTP_LOADER_PROXY_HOST=${HTTP_LOADER_PROXY_HOST}
        - HTTP_LOADER_PROXY_PORT=${HTTP_LOADER_PROXY_PORT}
        - HTTP_LOADER_PROXY_USERNAME=${HTTP_LOADER_PROXY_USERNAME}
        - HTTP_LOADER_PROXY_PASSWORD=${HTTP_LOADER_PROXY_PASSWORD}
        - HTTP_LOADER_CA_CERTS=${HTTP_LOADER_CA_CERTS}
        - HTTP_LOADER_VALIDATE_CERTS=${HTTP_LOADER_VALIDATE_CERTS}
        - HTTP_LOADER_CLIENT_KEY=${HTTP_LOADER_CLIENT_KEY}
        - HTTP_LOADER_CLIENT_CERT=${HTTP_LOADER_CLIENT_CERT}
        - HTTP_LOADER_CURL_ASYNC_HTTP_CLIENT=${HTTP_LOADER_CURL_ASYNC_HTTP_CLIENT}
        - STORAGE_EXPIRATION_SECONDS=${STORAGE_EXPIRATION_SECONDS}
        - STORES_CRYPTO_KEY_FOR_EACH_IMAGE=${STORES_CRYPTO_KEY_FOR_EACH_IMAGE}
        - FILE_STORAGE_ROOT_PATH=${FILE_STORAGE_ROOT_PATH}
        - UPLOAD_MAX_SIZE=${UPLOAD_MAX_SIZE}
        - UPLOAD_ENABLED=${UPLOAD_ENABLED}
        - UPLOAD_PHOTO_STORAGE=${UPLOAD_PHOTO_STORAGE}
        - UPLOAD_DELETE_ALLOWED=${UPLOAD_DELETE_ALLOWED}
        - UPLOAD_PUT_ALLOWED=${UPLOAD_PUT_ALLOWED}
        - UPLOAD_DEFAULT_FILENAME=${UPLOAD_DEFAULT_FILENAME}
        - MONGO_STORAGE_SERVER_HOST=${MONGO_STORAGE_SERVER_HOST}
        - MONGO_STORAGE_SERVER_PORT=${MONGO_STORAGE_SERVER_PORT}
        - MONGO_STORAGE_SERVER_DB=${MONGO_STORAGE_SERVER_DB}
        - MONGO_STORAGE_SERVER_COLLECTION=${MONGO_STORAGE_SERVER_COLLECTION}
        - REDIS_STORAGE_SERVER_HOST=${REDIS_STORAGE_SERVER_HOST}
        - REDIS_STORAGE_SERVER_PORT=${REDIS_STORAGE_SERVER_PORT}
        - REDIS_STORAGE_SERVER_DB=${REDIS_STORAGE_SERVER_DB}
        - REDIS_STORAGE_SERVER_PASSWORD=${REDIS_STORAGE_SERVER_PASSWORD}
        - REDIS_RESULT_STORAGE_SERVER_HOST=${REDIS_RESULT_STORAGE_SERVER_HOST}
        - REDIS_RESULT_STORAGE_SERVER_PORT=${REDIS_RESULT_STORAGE_SERVER_PORT}
        - REDIS_RESULT_STORAGE_SERVER_DB=${REDIS_RESULT_STORAGE_SERVER_DB}
        - REDIS_RESULT_STORAGE_SERVER_PASSWORD=${REDIS_RESULT_STORAGE_SERVER_PASSWORD}
        - MEMCACHE_STORAGE_SERVERS=${MEMCACHE_STORAGE_SERVERS}
        - MIXED_STORAGE_FILE_STORAGE=${MIXED_STORAGE_FILE_STORAGE}
        - MIXED_STORAGE_CRYPTO_STORAGE=${MIXED_STORAGE_CRYPTO_STORAGE}
        - MIXED_STORAGE_DETECTOR_STORAGE=${MIXED_STORAGE_DETECTOR_STORAGE}
        - META_CALLBACK_NAME=${META_CALLBACK_NAME}
        - DETECTORS=${DETECTORS}
        - FACE_DETECTOR_CASCADE_FILE=${FACE_DETECTOR_CASCADE_FILE}
        - OPTIMIZERS=${OPTIMIZERS}
        - JPEGTRAN_PATH=${JPEGTRAN_PATH}
        - PROGRESSIVE_JPEG=${PROGRESSIVE_JPEG}
        - RESULT_STORAGE_EXPIRATION_SECONDS=${RESULT_STORAGE_EXPIRATION_SECONDS}
        - RESULT_STORAGE_FILE_STORAGE_ROOT_PATH=${RESULT_STORAGE_FILE_STORAGE_ROOT_PATH}
        - RESULT_STORAGE_STORES_UNSAFE=${RESULT_STORAGE_STORES_UNSAFE}
        - REDIS_QUEUE_SERVER_HOST=${REDIS_QUEUE_SERVER_HOST}
        - REDIS_QUEUE_SERVER_PORT=${REDIS_QUEUE_SERVER_PORT}
        - REDIS_QUEUE_SERVER_DB=${REDIS_QUEUE_SERVER_DB}
        - REDIS_QUEUE_SERVER_PASSWORD=${REDIS_QUEUE_SERVER_PASSWORD}
        - SQS_QUEUE_KEY_ID=${SQS_QUEUE_KEY_ID}
        - SQS_QUEUE_KEY_SECRET=${SQS_QUEUE_KEY_SECRET}
        - SQS_QUEUE_REGION=${SQS_QUEUE_REGION}
        - USE_CUSTOM_ERROR_HANDLING=${USE_CUSTOM_ERROR_HANDLING}
        - ERROR_HANDLER_MODULE=${ERROR_HANDLER_MODULE}
        - ERROR_FILE_LOGGER=${ERROR_FILE_LOGGER}
        - ERROR_FILE_NAME_USE_CONTEXT=${ERROR_FILE_NAME_USE_CONTEXT}
        - SENTRY_DSN_URL=${SENTRY_DSN_URL}
        - TC_AWS_REGION=${TC_AWS_REGION}
        - TC_AWS_ENDPOINT=${TC_AWS_ENDPOINT}
        - TC_AWS_STORAGE_BUCKET=${TC_AWS_STORAGE_BUCKET}
        - TC_AWS_STORAGE_ROOT_PATH=${TC_AWS_STORAGE_ROOT_PATH}
        - TC_AWS_LOADER_BUCKET=${TC_AWS_LOADER_BUCKET}
        - TC_AWS_LOADER_ROOT_PATH=${TC_AWS_LOADER_ROOT_PATH}
        - TC_AWS_RESULT_STORAGE_BUCKET=${TC_AWS_RESULT_STORAGE_BUCKET}
        - TC_AWS_RESULT_STORAGE_ROOT_PATH=${TC_AWS_RESULT_STORAGE_ROOT_PATH}
        - TC_AWS_STORAGE_SSE=${TC_AWS_STORAGE_SSE}
        - TC_AWS_STORAGE_RRS=${TC_AWS_STORAGE_RRS}
        - TC_AWS_ENABLE_HTTP_LOADER=${TC_AWS_ENABLE_HTTP_LOADER}
        - TC_AWS_ALLOWED_BUCKETS=${TC_AWS_ALLOWED_BUCKETS}
        - TC_AWS_STORE_METADATA=${TC_AWS_STORE_METADATA}
      networks:
        - frontend
        - backend

### AWS EB-CLI ################################################
    aws:
      build:
        context: ./aws-eb-cli
      volumes:
        - ${APP_CODE_PATH_HOST}:${APP_CODE_PATH_CONTAINER}${APP_CODE_CONTAINER_FLAG}
      depends_on:
        - workspace
      tty: true

### Portainer ################################################
    portainer:
      build:
        context: ./portainer
      volumes:
        - ${DATA_PATH_HOST}/portainer_data:/data
        - /var/run/docker.sock:/var/run/docker.sock
      extra_hosts:
        - "dockerhost:${DOCKER_HOST_IP}"
      ports:
        - 9010:9000
      networks:
        - backend

### Gitlab ################################################
    gitlab:
      build:
        context: ./gitlab
      environment:
        GITLAB_OMNIBUS_CONFIG: |
          external_url '${GITLAB_DOMAIN_NAME}'
          redis['enable'] = false
          nginx['listen_https'] = false
          nginx['listen_port'] = 80
          nginx['custom_gitlab_server_config'] = "set_real_ip_from 172.0.0.0/8;\nreal_ip_header X-Real-IP;\nreal_ip_recursive on;"
          postgresql['enable'] = false
          gitlab_rails['trusted_proxies'] = ['caddy','nginx','apache2']
          gitlab_rails['redis_host'] = 'redis'
          gitlab_rails['redis_database'] = 8
          gitlab_rails['db_host'] = '${GITLAB_POSTGRES_HOST}'
          gitlab_rails['db_username'] = '${GITLAB_POSTGRES_USER}'
          gitlab_rails['db_password'] = '${GITLAB_POSTGRES_PASSWORD}'
          gitlab_rails['db_database'] = '${GITLAB_POSTGRES_DB}'
          gitlab_rails['initial_root_password'] = '${GITLAB_ROOT_PASSWORD}'
          gitlab_rails['gitlab_shell_ssh_port'] = ${GITLAB_HOST_SSH_PORT}
      volumes:
        - ${DATA_PATH_HOST}/gitlab/config:/etc/gitlab
        - ${DATA_PATH_HOST}/gitlab/data:/var/opt/gitlab
        - ${GITLAB_HOST_LOG_PATH}:/var/log/gitlab
      ports:
        - "${GITLAB_HOST_HTTP_PORT}:80"
        - "${GITLAB_HOST_HTTPS_PORT}:443"
        - "${GITLAB_HOST_SSH_PORT}:22"
      networks:
        - backend
      depends_on:
        - redis
        - postgres
    gitlab-runner:
      image: gitlab/gitlab-runner:latest
      environment:
        - CI_SERVER_URL=${GITLAB_CI_SERVER_URL}
        - REGISTRATION_TOKEN=${GITLAB_RUNNER_REGISTRATION_TOKEN}
        - RUNNER_NAME=${COMPOSE_PROJECT_NAME}-runner
        - REGISTER_NON_INTERACTIVE=${GITLAB_REGISTER_NON_INTERACTIVE}
        - RUNNER_EXECUTOR=shell
      volumes:
        - ${DATA_PATH_HOST}/gitlab/runner:/etc/gitlab-runner
        - /var/run/docker.sock:/var/run/docker.sock:rw

### JupyterHub #########################################
    jupyterhub:
      build:
        context: ./jupyterhub
      depends_on:
        - postgres
        - jupyterhub-user
      volumes:
        - /var/run/docker.sock:/var/run/docker.sock:rw
        - ${DATA_PATH_HOST}/jupyterhub/:/data
        - ${JUPYTERHUB_CUSTOM_CONFIG}:/jupyterhub_config.py
        - ${JUPYTERHUB_USER_DATA}:/user-data
        - ${JUPYTERHUB_USER_LIST}:/userlist
      networks:
        - backend
      ports:
        - "${JUPYTERHUB_PORT}:80"
      environment:
        - TERM=xterm
        - JUPYTERHUB_USER_DATA=${JUPYTERHUB_USER_DATA}
        - JUPYTERHUB_POSTGRES_DB=${JUPYTERHUB_POSTGRES_DB}
        - JUPYTERHUB_POSTGRES_USER=${JUPYTERHUB_POSTGRES_USER}
        - JUPYTERHUB_POSTGRES_HOST=${JUPYTERHUB_POSTGRES_HOST}
        - JUPYTERHUB_POSTGRES_PASSWORD=${JUPYTERHUB_POSTGRES_PASSWORD}
        - JUPYTERHUB_OAUTH_CALLBACK_URL=${JUPYTERHUB_OAUTH_CALLBACK_URL}
        - JUPYTERHUB_OAUTH_CLIENT_ID=${JUPYTERHUB_OAUTH_CLIENT_ID}
        - JUPYTERHUB_OAUTH_CLIENT_SECRET=${JUPYTERHUB_OAUTH_CLIENT_SECRET}
        - JUPYTERHUB_LOCAL_NOTEBOOK_IMAGE=${COMPOSE_PROJECT_NAME}_jupyterhub-user
        - JUPYTERHUB_ENABLE_NVIDIA=${JUPYTERHUB_ENABLE_NVIDIA}
    jupyterhub-user:
      build:
        context: ./jupyterhub
        dockerfile: Dockerfile.user
      command: ["sh", "-c", "echo \"build only\""]

### IPython #########################################
    ipython-controller:
      build:
        context: ./ipython
        dockerfile: Dockerfile.controller
      networks:
        - backend
      extra_hosts:
        - "laradock-ipython:${LARADOCK_IPYTHON_CONTROLLER_IP}"
      ports:
        - "33327-33338:33327-33338"
    ipython-engine:
      build:
        context: ./ipython
        dockerfile: Dockerfile.engine
      networks:
        - backend
      extra_hosts:
        - "laradock-ipython:${LARADOCK_IPYTHON_CONTROLLER_IP}"

### Docker-in-Docker ################################################
    docker-in-docker:
      image: docker:19.03-dind
      environment:
        DOCKER_TLS_SAN: DNS:docker-in-docker
      privileged: true
      volumes:
        - ${APP_CODE_PATH_HOST}:${APP_CODE_PATH_CONTAINER}
        - docker-in-docker:/certs/client
      expose:
        - 2375
      networks:
        - backend

### NetData ################################################
    netdata:
      image: netdata/netdata:latest
      cap_add:
        - SYS_PTRACE
      volumes:
        - /proc:/host/proc:ro
        - /sys:/host/sys:ro
        - /var/run/docker.sock:/var/run/docker.sock:ro
      ports:
        - "${NETDATA_PORT}:19999"
      networks:
        - backend

### REDISWEBUI ################################################
    redis-webui:
      build:
        context: ./redis-webui
      environment:
        - ADMIN_USER=${REDIS_WEBUI_USERNAME}
        - ADMIN_PASS=${REDIS_WEBUI_PASSWORD}
        - REDIS_1_HOST=${REDIS_WEBUI_CONNECT_HOST}
        - REDIS_1_PORT=${REDIS_WEBUI_CONNECT_PORT}
      networks:
        - backend
      ports:
        - "${REDIS_WEBUI_PORT}:80"
      depends_on:
        - redis

### MongoWebUI ################################################
    mongo-webui:
      build:
        context: ./mongo-webui
      environment:
        - ROOT_URL=${MONGO_WEBUI_ROOT_URL}
        - MONGO_URL=${MONGO_WEBUI_MONGO_URL}
        - INSTALL_MONGO=${MONGO_WEBUI_INSTALL_MONGO}
      volumes:
        - ${DATA_PATH_HOST}/mongo-webui:/data/db
      ports:
        - "${MONGO_WEBUI_PORT}:3000"
      networks:
        - backend
      depends_on:
        - mongo

### Metabase #################################################
    metabase:
      image: metabase/metabase:latest
      environment:
        - MB_DB_FILE=/metabase-data/${METABASE_DB_FILE}
      ports:
        - ${METABASE_PORT}:3000
      volumes:
        - ${DATA_PATH_HOST}/metabase-data:/metabase-data
      networks:
        - backend

### IDE-THEIA ################################################
    ide-theia:
      build:
        context: ./ide-theia
      volumes:
        - ${APP_CODE_PATH_HOST}:/home/project
      ports:
        - "${IDE_THEIA_PORT}:3000"
      networks:
        - backend

### IDE-WEBIDE ################################################
    ide-webide:
      build:
        context: ./ide-webide
      volumes:
        - ${DATA_PATH_HOST}/ide/webide/ide.db:/root/.coding-ide/ide.db
      ports:
        - "${IDE_WEBIDE_PORT}:8080"
      networks:
        - backend

### IDE-CODIAD ################################################
    ide-codiad:
      build:
        context: ./ide-codiad
      environment:
        - APP_CODE_PATH_CONTAINER=${APP_CODE_PATH_CONTAINER}
        - TZ=${WORKSPACE_TIMEZONE}
        - PGID=1000
        - PUID=1000
      volumes:
        - /etc/localtime:/etc/localtime:ro
        - ${APP_CODE_PATH_HOST}:${APP_CODE_PATH_CONTAINER}
        - ${DATA_PATH_HOST}/ide/codiad:/config
      ports:
        - "${IDE_CODIAD_PORT}:80"
      networks:
        - backend

### IDE-ICECODER ################################################
    ide-icecoder:
      build:
        context: ./ide-icecoder
      environment:
        - DOCUMENT_ROOT=${APP_CODE_PATH_CONTAINER}
        - TZ=${WORKSPACE_TIMEZONE}
        - PGID=1000
        - PUID=1000
      volumes:
        - /etc/localtime:/etc/localtime:ro
        - ${APP_CODE_PATH_HOST}:/home/laradock/ICEcoder/dev
      ports:
        - "${IDE_ICECODER_PORT}:8080"
      networks:
        - backend

### DOCKER-REGISTRY ################################################
    docker-registry:
      build:
        context: ./docker-registry
      volumes:
        - /etc/localtime:/etc/localtime:ro
        - ${DATA_PATH_HOST}/docker-registry:/var/lib/registry
      ports:
        - "${DOCKER_REGISTRY_PORT}:5000"
      networks:
        - backend

### DOCKER-WEB-UI ################################################
    docker-web-ui:
      build:
        context: ./docker-web-ui
      environment:
        - TZ=${WORKSPACE_TIMEZONE}
        - ENV_DOCKER_REGISTRY_HOST=${DOCKER_WEBUI_REGISTRY_HOST}
        - ENV_DOCKER_REGISTRY_PORT=${DOCKER_WEBUI_REGISTRY_PORT}
        - ENV_DOCKER_REGISTRY_USE_SSL=${DOCKER_REGISTRY_USE_SSL}
        - ENV_MODE_BROWSE_ONLY=${DOCKER_REGISTRY_BROWSE_ONLY}
      volumes:
        - /etc/localtime:/etc/localtime:ro
      ports:
        - "${DOCKER_WEBUI_PORT}:80"
      networks:
        - frontend
        - backend

### MAILU ################################################
    mailu:
      image: mailu/admin:${MAILU_VERSION}
      volumes:
        - "${DATA_PATH_HOST}/mailu/data:/data"
        - "${DATA_PATH_HOST}/mailu/dkim:/dkim"
        - "${DATA_PATH_HOST}/mailu/webmail:/webmail"
        - /var/run/docker.sock:/var/run/docker.sock:ro
      depends_on:
        - mailu-front
        - mailu-imap
        - mailu-smtp
        - mailu-antispam
        - mailu-antivirus
        - mailu-webdav
        - mailu-admin
        - mailu-webmail
        - mailu-fetchmail
      command: ["sh", "-c", "echo ${MAILU_INIT_ADMIN_USERNAME}@${MAILU_DOMAIN} ${MAILU_INIT_ADMIN_PASSWORD} ;python manage.py advertise ; python manage.py db upgrade ; python manage.py admin ${MAILU_INIT_ADMIN_USERNAME} ${MAILU_DOMAIN} ${MAILU_INIT_ADMIN_PASSWORD} || true;sed -i -- \"s/= Off/= On/g\" /webmail/_data_/_default_/configs/config.ini || true;if grep -Fq \"registration_link_url\" /webmail/_data_/_default_/configs/config.ini;then echo Already set!;else echo \"\" >> /webmail/_data_/_default_/configs/config.ini; echo \"[login]\" >> /webmail/_data_/_default_/configs/config.ini;echo \"registration_link_url = '${MAILU_WEBSITE}${MAILU_WEB_ADMIN}/ui/user/signup'\" >> /webmail/_data_/_default_/configs/config.ini;fi"]
      networks:
        - backend
    mailu-front:
      image: mailu/nginx:${MAILU_VERSION}
      environment:
        - ADMIN=${MAILU_ADMIN}
        - WEB_ADMIN=${MAILU_WEB_ADMIN}
        - WEB_WEBMAIL=${MAILU_WEB_WEBMAIL}
        - WEBDAV=${MAILU_WEBDAV}
        - HOSTNAMES=${MAILU_HOSTNAMES}
        - TLS_FLAVOR=${MAILU_TLS_FLAVOR}
        - MESSAGE_SIZE_LIMIT=${MAILU_MESSAGE_SIZE_LIMIT}
      ports:
        - "${MAILU_HTTP_PORT}:80"
        - "${MAILU_HTTPS_PORT}:443"
        - "110:110"
        - "143:143"
        - "993:993"
        - "995:995"
        - "25:25"
        - "465:465"
        - "587:587"
      volumes:
        - "${DATA_PATH_HOST}/mailu/certs:/certs"
      networks:
        backend:
          aliases:
            - front
    mailu-imap:
      image: mailu/dovecot:${MAILU_VERSION}
      environment:
        - DOMAIN=${MAILU_DOMAIN}
        - HOSTNAMES=${MAILU_HOSTNAMES}
        - POSTMASTER=${MAILU_POSTMASTER}
        - WEBMAIL=${MAILU_WEBMAIL}
        - RECIPIENT_DELIMITER=${MAILU_RECIPIENT_DELIMITER}
      volumes:
        - "${DATA_PATH_HOST}/mailu/data:/data"
        - "${DATA_PATH_HOST}/mailu/mail:/mail"
        - "${DATA_PATH_HOST}/mailu/overrides:/overrides"
      depends_on:
        - mailu-front
      networks:
        backend:
          aliases:
            - imap
    mailu-smtp:
      image: mailu/postfix:${MAILU_VERSION}
      environment:
        - DOMAIN=${MAILU_DOMAIN}
        - HOSTNAMES=${MAILU_HOSTNAMES}
        - RELAYHOST=${MAILU_RELAYHOST}
        - RELAYNETS=${MAILU_RELAYNETS}
        - RECIPIENT_DELIMITER=${MAILU_RECIPIENT_DELIMITER}
        - MESSAGE_SIZE_LIMIT=${MAILU_MESSAGE_SIZE_LIMIT}
      volumes:
        - "${DATA_PATH_HOST}/mailu/data:/data"
        - "${DATA_PATH_HOST}/mailu/overrides:/overrides"
      depends_on:
        - mailu-front
      networks:
        backend:
          aliases:
            - smtp
    mailu-antispam:
      image: mailu/rspamd:${MAILU_VERSION}
      volumes:
        - "${DATA_PATH_HOST}/mailu/filter:/var/lib/rspamd"
        - "${DATA_PATH_HOST}/mailu/dkim:/dkim"
        - "${DATA_PATH_HOST}/mailu/overrides/rspamd:/etc/rspamd/override.d"
      depends_on:
        - mailu-front
      networks:
        backend:
          aliases:
            - antispam
    mailu-antivirus:
      image: mailu/clamav:${MAILU_VERSION}
      volumes:
        - "${DATA_PATH_HOST}/mailu/filter:/data"
      networks:
        backend:
          aliases:
            - antivirus
    mailu-webdav:
      image: mailu/${MAILU_WEBDAV}:${MAILU_VERSION}
      volumes:
        - "${DATA_PATH_HOST}/mailu/dav:/data"
      networks:
        backend:
          aliases:
            - webdav
    mailu-admin:
      image: mailu/admin:${MAILU_VERSION}
      environment:
        - DOMAIN=${MAILU_DOMAIN}
        - HOSTNAMES=${MAILU_HOSTNAMES}
        - POSTMASTER=${MAILU_POSTMASTER}
        - SECRET_KEY=${MAILU_SECRET_KEY}
        - AUTH_RATELIMIT=${MAILU_AUTH_RATELIMIT}
        - TLS_FLAVOR=${MAILU_TLS_FLAVOR}
        - DISABLE_STATISTICS=${MAILU_DISABLE_STATISTICS}
        - DMARC_RUA=${MAILU_DMARC_RUA}
        - DMARC_RUF=${MAILU_DMARC_RUF}
        - WELCOME=${MAILU_WELCOME}
        - WELCOME_SUBJECT=${MAILU_WELCOME_SUBJECT}
        - WELCOME_BODY=${MAILU_WELCOME_BODY}
        - WEB_ADMIN=${MAILU_WEB_ADMIN}
        - WEB_WEBMAIL=${MAILU_WEB_WEBMAIL}
        - WEBSITE=${MAILU_WEBSITE}
        - WEBMAIL=${MAILU_WEBMAIL}
        - SITENAME=${MAILU_SITENAME}
        - PASSWORD_SCHEME=${MAILU_PASSWORD_SCHEME}
        - RECAPTCHA_PUBLIC_KEY=${MAILU_RECAPTCHA_PUBLIC_KEY}
        - RECAPTCHA_PRIVATE_KEY=${MAILU_RECAPTCHA_PRIVATE_KEY}
      volumes:
        - "${DATA_PATH_HOST}/mailu/data:/data"
        - "${DATA_PATH_HOST}/mailu/dkim:/dkim"
        - /var/run/docker.sock:/var/run/docker.sock:ro
      depends_on:
        - redis
      networks:
        backend:
          aliases:
            - admin
    mailu-webmail:
      image: "mailu/${MAILU_WEBMAIL}:${MAILU_VERSION}"
      volumes:
        - "${DATA_PATH_HOST}/mailu/webmail:/data"
      networks:
        backend:
          aliases:
            - webmail
    mailu-fetchmail:
      image: mailu/fetchmail:${MAILU_VERSION}
      environment:
        - FETCHMAIL_DELAY=${MAILU_FETCHMAIL_DELAY}
      volumes:
        - "${DATA_PATH_HOST}/mailu/data:/data"
      networks:
        backend:
          aliases:
            - fetchmail

### TRAEFIK #########################################
    traefik:
      build:
        context: ./traefik
      volumes:
        - /var/run/docker.sock:/var/run/docker.sock
        - ./traefik/data:/data
      command:
        - "--api"
        - "--providers.docker.exposedbydefault=false"
        - "--accesslog.filepath=/data/access.log"
        # entrypoints
        - "--entrypoints.http.address=:${TRAEFIK_HOST_HTTP_PORT}"
        - "--entrypoints.http.http.redirections.entrypoint.to=https"
        - "--entrypoints.https.address=:${TRAEFIK_HOST_HTTPS_PORT}"
        - "--entrypoints.traefik.address=:${TRAEFIK_DASHBOARD_PORT}"
        # certificatesresolvers
        - "--certificatesresolvers.letsencrypt.acme.email=${ACME_EMAIL}"
        - "--certificatesresolvers.letsencrypt.acme.storage=/data/acme.json"
        - "--certificatesresolvers.letsencrypt.acme.httpchallenge.entrypoint=http"
      ports:
        - "${TRAEFIK_HOST_HTTP_PORT}:${TRAEFIK_HOST_HTTP_PORT}"
        - "${TRAEFIK_HOST_HTTPS_PORT}:${TRAEFIK_HOST_HTTPS_PORT}"
        - "${TRAEFIK_DASHBOARD_PORT}:${TRAEFIK_DASHBOARD_PORT}"
      networks:
        - frontend
        - backend
      labels:
        - "traefik.enable=true"
        - "traefik.http.routers.traefik.rule=Host(`${ACME_DOMAIN}`)"
        - "traefik.http.routers.traefik.entrypoints=traefik"
        - "traefik.http.routers.traefik.service=api@internal"
        - "traefik.http.routers.traefik.middlewares=access-auth"
        - "traefik.http.routers.traefik.tls.certresolver=letsencrypt"
        - "traefik.http.middlewares.access-auth.basicauth.realm=Login Required"
        - "traefik.http.middlewares.access-auth.basicauth.users=${TRAEFIK_DASHBOARD_USER}"

### MOSQUITTO Broker #########################################
    mosquitto:
      build:
        context: ./mosquitto
      volumes:
        - ${DATA_PATH_HOST}/mosquitto/data:/mosquitto/data
      ports:
        - "${MOSQUITTO_PORT}:9001"
      networks:
        - frontend
        - backend

### COUCHDB ###################################################
    couchdb:
      build:
        context: ./couchdb
      volumes:
        - ${DATA_PATH_HOST}/couchdb/data:/opt/couchdb/data
      ports:
        - "${COUCHDB_PORT}:5984"
      networks:
        - backend

### Manticore Search ###########################################
    manticore:
      build:
        context: ./manticore
      volumes:
        - ${MANTICORE_CONFIG_PATH}:/etc/sphinxsearch
        - ${DATA_PATH_HOST}/manticore/data:/var/lib/manticore/data
        - ${DATA_PATH_HOST}/manticore/log:/var/log/manticore
      ports:
        - "${MANTICORE_API_PORT}:9312"
        - "${MANTICORE_SPHINXQL_PORT}:9306"
        - "${MANTICORE_HTTP_PORT}:9308"
      networks:
        - backend

### SONARQUBE ################################################
    sonarqube:
      build:
        context: ./sonarqube
      hostname: "${SONARQUBE_HOSTNAME}"
      volumes:
        - ${DATA_PATH_HOST}/sonarqube/conf:/opt/sonarqube/conf
        - ${DATA_PATH_HOST}/sonarqube/data:/opt/sonarqube/data
        - ${DATA_PATH_HOST}/sonarqube/logs:/opt/sonarqube/logs
        - ${DATA_PATH_HOST}/sonarqube/extensions:/opt/sonarqube/extensions
        - ${DATA_PATH_HOST}/sonarqube/plugins:/opt/sonarqube/lib/bundled-plugins
      ports:
        - ${SONARQUBE_PORT}:9000
      depends_on:
        - postgres
      environment:
        - sonar.jdbc.username=${SONARQUBE_POSTGRES_USER}
        - sonar.jdbc.password=${SONARQUBE_POSTGRES_PASSWORD}
        - sonar.jdbc.url=jdbc:postgresql://${SONARQUBE_POSTGRES_HOST}:5432/${SONARQUBE_POSTGRES_DB}
      networks:
        - backend
        - frontend

### CONFLUENCE ################################################
    confluence:
      container_name: Confluence
      image: atlassian/confluence-server:${CONFLUENCE_VERSION}
      restart: always
      ports:
        - "${CONFLUENCE_HOST_HTTP_PORT}:8090"
      networks:
        - frontend
        - backend
      depends_on:
        - postgres
      volumes:
        - ${DATA_PATH_HOST}/Confluence:/var/atlassian/application-data

### SWAGGER EDITOR ############################################
    swagger-editor:
      build: ./swagger-editor
      ports:
        - ${SWAGGER_EDITOR_PORT}:8080
      networks:
        - backend

### SWAGGER UI ################################################
    swagger-ui:
      build: ./swagger-ui
      environment:
        - API_URL=${SWAGGER_API_URL}
      ports:
        - ${SWAGGER_UI_PORT}:8080
      networks:
        - backend

### tomcat ####################################################
    tomcat:
      container_name: tomcat
      image: tomcat:${TOMCAT_VERSION}
      ports:
        - "${TOMCAT_HOST_HTTP_PORT}:8080"
      networks:
        - frontend
        - backend
      volumes:
        - ${DATA_PATH_HOST}/tomcat/webapps:/usr/local/tomcat/webapps
        - ${DATA_PATH_HOST}/tomcat/logs:/usr/local/tomcat/logs
<<<<<<< HEAD
      # restart: always
=======
      # restart: always

### react #####################################################
    react:
      build:
        context: ./react
      ports:
        - "3000:3000"
      container_name: react
      stdin_open: true
      environment:
        - CHOKIDAR_USEPOLLING=true
      networks:
          - frontend
          - backend
      volumes:
        - ./react:/usr/src/app/react
        - /usr/src/app/react/node_modules
>>>>>>> 10066f88
<|MERGE_RESOLUTION|>--- conflicted
+++ resolved
@@ -1910,9 +1910,6 @@
       volumes:
         - ${DATA_PATH_HOST}/tomcat/webapps:/usr/local/tomcat/webapps
         - ${DATA_PATH_HOST}/tomcat/logs:/usr/local/tomcat/logs
-<<<<<<< HEAD
-      # restart: always
-=======
       # restart: always
 
 ### react #####################################################
@@ -1930,5 +1927,4 @@
           - backend
       volumes:
         - ./react:/usr/src/app/react
-        - /usr/src/app/react/node_modules
->>>>>>> 10066f88
+        - /usr/src/app/react/node_modules