--- conflicted
+++ resolved
@@ -1649,7 +1649,6 @@
       volumes:
         - ${DATA_PATH_HOST}/Confluence:/var/atlassian/application-data
 
-<<<<<<< HEAD
 ### SWAGGER EDITOR ############################################
     swagger-editor:
       build: ./swagger-editor
@@ -1667,7 +1666,7 @@
         - ${SWAGGER_UI_PORT}:8080
       networks:
         - backend
-=======
+
 ### tomcat ####################################################
     tomcat:
       container_name: tomcat
@@ -1680,5 +1679,4 @@
       volumes:
         - ${DATA_PATH_HOST}/tomcat/webapps:/usr/local/tomcat/webapps
         - ${DATA_PATH_HOST}/tomcat/logs:/usr/local/tomcat/logs
-      # restart: always
->>>>>>> f64360ab
+      # restart: always