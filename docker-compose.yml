version: '2'

services:

### Applications Code Container #############################

    applications:
        image: tianon/true
        volumes:
          - ${APPLICATION}:/var/www

### Workspace Utilities Container ###########################

    workspace:
        build:
            context: ./workspace
            args:                
                - INSTALL_XDEBUG=${WORKSPACE_INSTALL_XDEBUG}
                - INSTALL_SOAP=${WORKSPACE_INSTALL_SOAP}
                - INSTALL_MONGO=${WORKSPACE_INSTALL_MONGO}
                - INSTALL_NODE=${WORKSPACE_INSTALL_NODE}
                - INSTALL_YARN=${WORKSPACE_INSTALL_YARN}
                - INSTALL_DRUSH=${WORKSPACE_INSTALL_DRUSH}
                - INSTALL_AEROSPIKE_EXTENSION=${WORKSPACE_INSTALL_AEROSPIKE_EXTENSION}
                - INSTALL_V8JS_EXTENSION=${WORKSPACE_INSTALL_INSTALL_V8JS_EXTENSION}
                - COMPOSER_GLOBAL_INSTALL=${WORKSPACE_COMPOSER_GLOBAL_INSTALL}
                - INSTALL_WORKSPACE_SSH=${WORKSPACE_INSTALL_WORKSPACE_SSH}
                - INSTALL_LARAVEL_ENVOY=${WORKSPACE_INSTALL_LARAVEL_ENVOY}
                - INSTALL_DEPLOYER=${WORKSPACE_INSTALL_LARAVEL_ENVOY}
                - INSTALL_LINUXBREW=${WORKSPACE_INSTALL_LARAVEL_ENVOY}
                - INSTALL_MC=${WORKSPACE_INSTALL_MC}
                - PUID=${WORKSPACE_PUID}
                - PGID=${WORKSPACE_PGID}
                - NODE_VERSION=${WORKSPACE_NODE_VERSION}
                - YARN_VERSION=${WORKSPACE_TIMEZONE}
                - TZ=${WORKSPACE_TIMEZONE}
        volumes_from:
            - applications
        extra_hosts:
            - "dockerhost:${DOCKER_HOST_IP}"
        ports:
           - "${WORKSPACE_SSH_PORT}:22"
        tty: true

### PHP-FPM Container #######################################

    php-fpm:
        build:
            context: ./php-fpm
            args:
<<<<<<< HEAD
                - INSTALL_XDEBUG=false
                - INSTALL_SOAP=false
                - INSTALL_MONGO=false
                - INSTALL_ZIP_ARCHIVE=false
                - INSTALL_BCMATH=false
                - INSTALL_PHPREDIS=false
                - INSTALL_MEMCACHED=false
                - INSTALL_OPCACHE=false
                - INSTALL_EXIF=false
                - INSTALL_AEROSPIKE_EXTENSION=false
                - CODEIGNITER=false
                - MSSQL=false
            dockerfile: Dockerfile-70
=======
                - INSTALL_XDEBUG=${PHP_FPM_INSTALL_XDEBUG}
                - INSTALL_SOAP=${PHP_FPM_INSTALL_SOAP}
                - INSTALL_MONGO=${PHP_FPM_INSTALL_MONGO}
                - INSTALL_ZIP_ARCHIVE=${PHP_FPM_INSTALL_ZIP_ARCHIVE}
                - INSTALL_BCMATH=${PHP_FPM_INSTALL_BCMATH}
                - INSTALL_PHPREDIS=${PHP_FPM_INSTALL_PHPREDIS}
                - INSTALL_MEMCACHED=${PHP_FPM_INSTALL_MEMCACHED}
                - INSTALL_OPCACHE=${PHP_FPM_INSTALL_OPCACHE}
                - INSTALL_EXIF=${PHP_FPM_INSTALL_EXIF}
                - INSTALL_AEROSPIKE_EXTENSION=${PHP_FPM_INSTALL_AEROSPIKE_EXTENSION}                
                - INSTALL_MYSQLI=${PHP_FPM_INSTALL_MYSQLI}
                - INSTALL_TOKENIZER=${PHP_FPM_INSTALL_TOKENIZER}
                - INSTALL_INTL=${PHP_FPM_INSTALL_INTL}
            dockerfile: ${PHP_FPM_DOCKER_FILE}
>>>>>>> 3e615546
        volumes_from:
            - applications
        expose:
            - "9000"
        depends_on:
            - workspace
        extra_hosts:
            - "dockerhost:${DOCKER_HOST_IP}"
        environment:
            - PHP_IDE_CONFIG=${PHP_IDE_CONFIG}
            
### PHP Worker Container #####################################
    php-worker:
        build:
            context: ./php-worker
        volumes_from:
            - applications
        depends_on:
            - workspace

### Nginx Server Container ##################################

    nginx:
        build:
            context: ./nginx
            args:
                - PHP_UPSTREAM=php-fpm
        volumes_from:
            - applications
        volumes:            
            - ${NGINX_HOST_LOG_PATH}:/var/log/nginx
            - ${NGINX_SITES_PATH}:/etc/nginx/sites-available
        ports:
            - "${NGINX_HOST_HTTP_PORT}:80"
            - "${NGINX_HOST_HTTPS_PORT}:443"
        depends_on:
            - php-fpm

### Apache Server Container #################################

    apache2:
        build:
            context: ./apache2
            args:
                - PHP_SOCKET=${PHP_SOCKET}
        volumes_from:
            - applications
        volumes:
            - ${APACHE_HOST_LOG_PATH}:/var/log/apache2
            - ./apache2/sites:/etc/apache2/sites-available
           

        ports:
            - "${APACHE_HOST_HTTP_PORT}:80"
            - "${APACHE_HOST_HTTPS_PORT}:443"
        depends_on:
            - php-fpm

### HHVM Container ##########################################

    hhvm:
        build: ./hhvm
        volumes_from:
            - applications
        expose:
            - "9000"
        depends_on:
            - workspace

### Minio Container #########################################

    minio:
        build: ./minio
        volumes:
            - minio:/export
        ports:
          - "${MINIO_PORT}:9000"
        environment:
          MINIO_ACCESS_KEY: access
          MINIO_SECRET_KEY: secretkey

### MySQL Container #########################################

    mysql:
        build:
            context: ./mysql
            args:
                - MYSQL_DATABASE=${MYSQL_DATABASE}
                - MYSQL_USER=${MYSQL_USER}
                - MYSQL_PASSWORD=${MYSQL_PASSWORD}
                - MYSQL_ROOT_PASSWORD=${MYSQL_ROOT_PASSWORD}
        volumes:
            - mysql:/var/lib/mysql
        ports:
            - "${MYSQL_PORT}:3306"

### MariaDB Container #######################################

    mariadb:
        build: ./mariadb
        volumes:
            - mariadb:/var/lib/mysql
        ports:
            - "${MARIADB_PORT}:3306"
        environment:
            MYSQL_DATABASE: ${MARIADB_DATABASE}
            MYSQL_USER: ${MARIADB_USER}
            MYSQL_PASSWORD: ${MARIADB_PASSWORD}
            MYSQL_ROOT_PASSWORD: ${MARIADB_PORT}

### PostgreSQL Container ####################################

    postgres:
        build: ./postgres
        volumes:
            - postgres:/var/lib/postgresql/data
        ports:
            - "${POSTGRES_PORT}:5432"
        environment:
            POSTGRES_DB: ${POSTGRES_DB}
            POSTGRES_USER: ${POSTGRES_USER}
            POSTGRES_PASSWORD: ${POSTGRES_PASSWORD}

### PostgreSQL PostGis Container ############################

    postgres-postgis:
        build: ./postgres-postgis
        volumes:
            - postgres:/var/lib/postgresql/data
        ports:
            - "${POSTGRES_PORT}:5432"
        environment:
            POSTGRES_DB: ${POSTGRES_DB}
            POSTGRES_USER: ${POSTGRES_USER}
            POSTGRES_PASSWORD: ${POSTGRES_PASSWORD}

### Neo4j Container #########################################

    neo4j:
        build: ./neo4j
        ports:
            - "7474:7474"
            - "1337:1337"
        environment:
            - NEO4J_AUTH=default:secret
        volumes:
            - neo4j:/var/lib/neo4j/data

### MongoDB Container #######################################

    mongo:
        build: ./mongo
        ports:
            - "27017:27017"
        volumes:
            - mongo:/data/db

### RethinkDB Container #######################################

    rethinkdb:
        build: ./rethinkdb
        ports:
            - "8090:8080"
        volumes:
            - rethinkdb:/data/rethinkdb_data

### Redis Container #########################################

    redis:
        build: ./redis
        volumes:
            - redis:/data
        ports:
            - "6379:6379"

### Aerospike c Container ###################################

    aerospike:
        build: ./aerospike
        volumes_from:
            - workspace
        volumes:
            - aerospike:/opt/aerospike/data
        ports:
            - "3000:3000"
            - "3001:3001"
            - "3002:3002"
            - "3003:3003"


### Memcached Container #####################################

    memcached:
        build: ./memcached
        volumes:
            - memcached:/var/lib/memcached
        ports:
            - "${MEMCACHED_HOST_PORT}:11211"
        depends_on:
            - php-fpm

### Beanstalkd Container ####################################

    beanstalkd:
        build: ./beanstalkd
        ports:
            - "${BEANSTALKD_HOST_PORT}:11300"
        privileged: true
        depends_on:
            - php-fpm

### RabbitMQ Container ######################################

    rabbitmq:
        build: ./rabbitmq
        ports:
            - "${RABBITMQ_NODE_HOST_PORT}:5672"
            - "${RABBITMQ_MANAGEMENT_HTTP_HOST_PORT}:15672"
            - "${RABBITMQ_MANAGEMENT_HTTPS_HOST_PORT}:15671"
        privileged: true
        environment:
            RABBITMQ_DEFAULT_USER: ${RABBITMQ_DEFAULT_USER}
            RABBITMQ_DEFAULT_PASS: ${RABBITMQ_DEFAULT_PASS}
        depends_on:
            - php-fpm

### Beanstalkd Console Container ############################

    beanstalkd-console:
        build: ./beanstalkd-console
        ports:
            - "2080:2080"
        depends_on:
            - beanstalkd

### Caddy Server Container ##################################

    caddy:
        build: ./caddy
        ports:
            - "80:80"
            - "443:443"
            - "2015:2015"
        volumes_from:
            - applications
        volumes:
            - ./caddy/Caddyfile:/etc/Caddyfile
            - ./logs/caddy:/var/log/caddy
            - caddy:/root/.caddy
        depends_on:
            - php-fpm

### phpMyAdmin Container ####################################

    phpmyadmin:
        build: ./phpmyadmin
        environment:
            PMA_ARBITRARY: 1
            MYSQL_USER: ${PMA_USER}
            MYSQL_PASSWORD: ${PMA_PASSWORD}
            MYSQL_ROOT_PASSWORD: ${PMA_ROOT_PASSWORD}
        ports:
            - "${PMA_PORT}:80"
        depends_on:
            - "${PMA_DB_ENGINE}"

### pgAdmin Container #######################################

    pgadmin:
        build: ./pgadmin
        ports:
            - "5050:5050"
        depends_on:
            - postgres

### ElasticSearch Container #################################

    elasticsearch:
        build: ./elasticsearch
        volumes:
            - elasticsearch-data:/usr/share/elasticsearch/data
            - elasticsearch-plugins:/usr/share/elasticsearch/plugins
        ports:
            - "${ELASTICSEARCH_HOST_HTTP_PORT}:9200"
            - "${ELASTICSEARCH_HOST_TRANSPORT_PORT}:9300"
        depends_on:
            - php-fpm
            
### Certbot Container ##################################
            
    certbot:
        build:
            context: ./certbot
        volumes:
            - ./data/certbot/certs/:/var/certs
            - ./certbot/letsencrypt/:/var/www/letsencrypt
        environment:
            CN: "fake.domain.com"
            EMAIL: "fake.email@gmail.com"

### Mailhog Container #########################################

    mailhog:
        build: ./mailhog
        ports:
            - "1025:1025"
            - "8025:8025"

### Selenium Container #########################################

    selenium:
        build: ./selenium
        ports:
            - "${SELENIUM_PORT}:4444"
        volumes:
            - /dev/shm:/dev/shm

### Volumes Setup ###########################################

volumes:
    mysql:
        driver: "local"
    postgres:
        driver: "local"
    memcached:
        driver: "local"
    redis:
        driver: "local"
    neo4j:
        driver: "local"
    mariadb:
        driver: "local"
    mongo:
        driver: "local"
    minio:
        driver: "local"
    rethinkdb:
        driver: "local"
    phpmyadmin:
        driver: "local"
    aerospike:
        driver: "local"
    caddy:
        driver: "local"
    elasticsearch-data:
        driver: "local"
    elasticsearch-plugins:
        driver: "local"<|MERGE_RESOLUTION|>--- conflicted
+++ resolved
@@ -48,21 +48,6 @@
         build:
             context: ./php-fpm
             args:
-<<<<<<< HEAD
-                - INSTALL_XDEBUG=false
-                - INSTALL_SOAP=false
-                - INSTALL_MONGO=false
-                - INSTALL_ZIP_ARCHIVE=false
-                - INSTALL_BCMATH=false
-                - INSTALL_PHPREDIS=false
-                - INSTALL_MEMCACHED=false
-                - INSTALL_OPCACHE=false
-                - INSTALL_EXIF=false
-                - INSTALL_AEROSPIKE_EXTENSION=false
-                - CODEIGNITER=false
-                - MSSQL=false
-            dockerfile: Dockerfile-70
-=======
                 - INSTALL_XDEBUG=${PHP_FPM_INSTALL_XDEBUG}
                 - INSTALL_SOAP=${PHP_FPM_INSTALL_SOAP}
                 - INSTALL_MONGO=${PHP_FPM_INSTALL_MONGO}
@@ -77,7 +62,6 @@
                 - INSTALL_TOKENIZER=${PHP_FPM_INSTALL_TOKENIZER}
                 - INSTALL_INTL=${PHP_FPM_INSTALL_INTL}
             dockerfile: ${PHP_FPM_DOCKER_FILE}
->>>>>>> 3e615546
         volumes_from:
             - applications
         expose:
