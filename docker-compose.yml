--- conflicted
+++ resolved
@@ -27,22 +27,13 @@
     data:
         build: ./data
         volumes:
-<<<<<<< HEAD
             - /var/lib/mysql:/var/lib/mysql
             - /var/lib/postgres:/var/lib/postgres
             - /var/lib/mariadb:/var/lib/mariadb
             - /var/lib/memcached:/var/lib/memcached
+            - /var/lib/redis:/data
             - /var/lib/neo4j:/var/lib/neo4j/data
-            - /var/lib/redis:/data
-=======
-            - /var/lib/mysql
-            - /var/lib/postgres
-            - /var/lib/mariadb
-            - /var/lib/redis
-            - /var/lib/memcached
-            - /var/lib/neo4j/data
             - /var/lib/mongo:/data/db
->>>>>>> 685c34d1
 
 ### Nginx Server Container ##################################
 
