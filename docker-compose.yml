--- conflicted
+++ resolved
@@ -398,6 +398,8 @@
         - "${ADM_PORT}:8080"
       depends_on:
         - php-fpm
+      networks:
+        - frontend 
 
 ### pgAdmin Container #######################################
 
@@ -543,11 +545,8 @@
     driver: "local"
   phpmyadmin:
     driver: "local"
-<<<<<<< HEAD
-=======
   adminer:
     driver: "local"
->>>>>>> 170a1efe
   aerospike:
     driver: "local"
   caddy:
