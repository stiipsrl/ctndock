version: '2'

services:

### Applications Code Container #############################

    applications:
        image: tianon/true
        volumes:
          - ../:/var/www
#         - ../sample/:/var/www/sample

### Workspace Utilities Container ###########################

    workspace:
        build:
            context: ./workspace
            args:
<<<<<<< HEAD
              - INSTALL_XDEBUG=false
              - INSTALL_SOAP=false
              - INSTALL_MONGO=false
              - INSTALL_NODE=false
              - INSTALL_YARN=false
              - INSTALL_DRUSH=false
              - INSTALL_AEROSPIKE_EXTENSION=false
              - INSTALL_V8JS_EXTENSION=false
              - COMPOSER_GLOBAL_INSTALL=false
              - INSTALL_WORKSPACE_SSH=false
              - INSTALL_LARAVEL_ENVOY=false
              - INSTALL_DEPLOYER=false
              - INSTALL_LINUXBREW=false
              - PUID=1000
              - PGID=1000
              - NODE_VERSION=stable
              - YARN_VERSION=latest
              - TZ=UTC
=======
                - INSTALL_XDEBUG=false
                - INSTALL_SOAP=false
                - INSTALL_MONGO=false
                - INSTALL_NODE=false
                - INSTALL_YARN=false
                - INSTALL_DRUSH=false
                - INSTALL_AEROSPIKE_EXTENSION=false
                - INSTALL_V8JS_EXTENSION=false
                - COMPOSER_GLOBAL_INSTALL=false
                - INSTALL_WORKSPACE_SSH=false
                - INSTALL_LARAVEL_ENVOY=false
                - INSTALL_DEPLOYER=false
                - INSTALL_LINUXBREW=false
                - INSTALL_MC=false
                - PUID=1000
                - PGID=1000
                - NODE_VERSION=stable
                - YARN_VERSION=latest
                - TZ=UTC
>>>>>>> 94c62405
        volumes_from:
          - applications
        extra_hosts:
          # IMPORTANT: Replace with your Docker Host IP (will be appended to /etc/hosts)
          - "dockerhost:10.0.75.1"
        ports:
          - "2222:22"
        tty: true

### PHP-FPM Container #######################################

    php-fpm:
        build:
            context: ./php-fpm
            args:
              - INSTALL_XDEBUG=false
              - INSTALL_SOAP=false
              - INSTALL_MONGO=false
              - INSTALL_ZIP_ARCHIVE=false
              - INSTALL_BCMATH=false
              - INSTALL_PHPREDIS=false
              - INSTALL_MEMCACHED=false
              - INSTALL_OPCACHE=false
              - INSTALL_EXIF=false
              - INSTALL_AEROSPIKE_EXTENSION=false
              - CODEIGNITER=false
            dockerfile: Dockerfile-70
        volumes_from:
          - applications
        expose:
          - "9000"
        links:
          - workspace
        extra_hosts:
          # IMPORTANT: Replace with your Docker Host IP (will be appended to /etc/hosts)
          - "dockerhost:10.0.75.1"
        environment:
          # IMPORTANT: Set the Remote Interpreter entry matching name to `laravel`
          - PHP_IDE_CONFIG=serverName=laravel

### Nginx Server Container ##################################

    nginx:
        build:
            context: ./nginx
            args:
              - PHP_UPSTREAM=php-fpm
        volumes_from:
          - applications
        volumes:
          - ./logs/nginx/:/var/log/nginx
          - ./nginx/sites/:/etc/nginx/sites-available
        ports:
          - "80:80"
          - "443:443"
        links:
          - php-fpm

### Apache Server Container #################################

    apache2:
        build:
            context: ./apache2
            args:
              - PHP_SOCKET=php-fpm:9000
        volumes_from:
          - applications
        volumes:
          - ./logs/apache2:/var/log/apache2
        ports:
          - "80:80"
          - "443:443"
        links:
          - php-fpm

### HHVM Container ##########################################

    hhvm:
        build: ./hhvm
        volumes_from:
          - applications
        expose:
          - "9000"
        links:
          - workspace

### Minio Container #########################################

    minio:
        build: ./minio
        volumes:
            - minio:/export
        ports:
          - "9000:9000"
        environment:
          MINIO_ACCESS_KEY: access
          MINIO_SECRET_KEY: secretkey

### MySQL Container #########################################

    mysql:
        build:
            context: ./mysql
            args:
              - MYSQL_DATABASE=homestead
              - MYSQL_USER=homestead
              - MYSQL_PASSWORD=secret
              - MYSQL_ROOT_PASSWORD=root
        volumes:
          - mysql:/var/lib/mysql
        ports:
          - "3306:3306"

### MariaDB Container #######################################

    mariadb:
        build: ./mariadb
        volumes:
          - mariadb:/var/lib/mysql
        ports:
          - "3306:3306"
        environment:
          - MYSQL_DATABASE=homestead
          - MYSQL_USER=homestead
          - MYSQL_PASSWORD=secret
          - MYSQL_ROOT_PASSWORD=root

### PostgreSQL Container ####################################

    postgres:
        build: ./postgres
        volumes:
          - postgres:/var/lib/postgresql/data
        ports:
          - "5432:5432"
        environment:
          - POSTGRES_DB=homestead
          - POSTGRES_USER=homestead
          - POSTGRES_PASSWORD=secret

### PostgreSQL PostGis Container ############################

    postgres-postgis:
        build: ./postgres-postgis
        volumes:
          - postgres:/var/lib/postgresql/data
        ports:
          - "5432:5432"
        environment:
          - POSTGRES_DB=homestead
          - POSTGRES_USER=homestead
          - POSTGRES_PASSWORD=secret

### Neo4j Container #########################################

    neo4j:
        build: ./neo4j
        ports:
          - "7474:7474"
          - "1337:1337"
        environment:
          - NEO4J_AUTH=homestead:secret
        volumes:
          - neo4j:/var/lib/neo4j/data

### MongoDB Container #######################################

    mongo:
        build: ./mongo
        ports:
          - "27017:27017"
        volumes:
          - mongo:/data/db

### RethinkDB Container #######################################

    rethinkdb:
        build: ./rethinkdb
        ports:
          - "8090:8080"
        volumes:
          - rethinkdb:/data/rethinkdb_data

### Redis Container #########################################

    redis:
        build: ./redis
        volumes:
          - redis:/data
        ports:
          - "6379:6379"

### Aerospike c Container ###################################

    aerospike:
        build: ./aerospike
        volumes_from:
          - workspace
        volumes:
          - aerospike:/opt/aerospike/data
        ports:
          - "3000:3000"
          - "3001:3001"
          - "3002:3002"
          - "3003:3003"


### Memcached Container #####################################

    memcached:
        build: ./memcached
        volumes:
          - memcached:/var/lib/memcached
        ports:
          - "11211:11211"
        links:
          - php-fpm

### Beanstalkd Container ####################################

    beanstalkd:
        build: ./beanstalkd
        ports:
          - "11300:11300"
        privileged: true
        links:
          - php-fpm

### RabbitMQ Container ######################################

    rabbitmq:
        build: ./rabbitmq
        ports:
          - "5672:5672"
          - "15671:15671"
          - "8080:15672"
        privileged: true
        environment:
          - RABBITMQ_DEFAULT_USER=guest
          - RABBITMQ_DEFAULT_PASS=guest
        links:
          - php-fpm

### Beanstalkd Console Container ############################

    beanstalkd-console:
        build: ./beanstalkd-console
        ports:
          - "2080:2080"
        links:
          - beanstalkd

### Caddy Server Container ##################################

    caddy:
        build: ./caddy
        ports:
          - "80:80"
          - "443:443"
          - "2015:2015"
        volumes_from:
          - applications
        volumes:
          - ./caddy/Caddyfile:/etc/Caddyfile
          - ./logs/caddy:/var/log/caddy
          - caddy:/root/.caddy
        links:
          - php-fpm

### phpMyAdmin Container ####################################

    phpmyadmin:
        build: ./phpmyadmin
        environment:
          - PMA_ARBITRARY=1
          - MYSQL_USER=homestead
          - MYSQL_PASSWORD=secret
          - MYSQL_ROOT_PASSWORD=root
        ports:
          - "8080:80"
        links:
          # for mysql container
          - "mysql:db"
          # for mariadb container
          # - "mariadb:db"

### pgAdmin Container #######################################

    pgadmin:
        build: ./pgadmin
        ports:
          - "5050:5050"
        links:
          - postgres

### ElasticSearch Container #################################

    elasticsearch:
        build: ./elasticsearch
        volumes:
          - elasticsearch-data:/usr/share/elasticsearch/data
          - elasticsearch-plugins:/usr/share/elasticsearch/data
        ports:
          - "9200:9200"
          - "9300:9300"
        links:
          - php-fpm

### Selenium Container #########################################

    selenium:
        build: ./selenium
        ports:
<<<<<<< HEAD
          - "4444:4444"
=======
            - "4444:4444"
        volumes:
            # see https://github.com/SeleniumHQ/docker-selenium#running-the-images
            - /dev/shm:/dev/shm
>>>>>>> 94c62405

### Volumes Setup ###########################################

volumes:
    mysql:
        driver: "local"
    postgres:
        driver: "local"
    memcached:
        driver: "local"
    redis:
        driver: "local"
    neo4j:
        driver: "local"
    mariadb:
        driver: "local"
    mongo:
        driver: "local"
    minio:
        driver: "local"
    rethinkdb:
        driver: "local"
    phpmyadmin:
        driver: "local"
    aerospike:
        driver: "local"
    caddy:
        driver: "local"
    elasticsearch-data:
        driver: "local"
    elasticsearch-plugins:
        driver: "local"
    sessions:    ## nothing is connected to this (- ./data/sessions:/sessions)
        driver: "local"<|MERGE_RESOLUTION|>--- conflicted
+++ resolved
@@ -15,8 +15,7 @@
     workspace:
         build:
             context: ./workspace
-            args:
-<<<<<<< HEAD
+            args:              
               - INSTALL_XDEBUG=false
               - INSTALL_SOAP=false
               - INSTALL_MONGO=false
@@ -35,27 +34,6 @@
               - NODE_VERSION=stable
               - YARN_VERSION=latest
               - TZ=UTC
-=======
-                - INSTALL_XDEBUG=false
-                - INSTALL_SOAP=false
-                - INSTALL_MONGO=false
-                - INSTALL_NODE=false
-                - INSTALL_YARN=false
-                - INSTALL_DRUSH=false
-                - INSTALL_AEROSPIKE_EXTENSION=false
-                - INSTALL_V8JS_EXTENSION=false
-                - COMPOSER_GLOBAL_INSTALL=false
-                - INSTALL_WORKSPACE_SSH=false
-                - INSTALL_LARAVEL_ENVOY=false
-                - INSTALL_DEPLOYER=false
-                - INSTALL_LINUXBREW=false
-                - INSTALL_MC=false
-                - PUID=1000
-                - PGID=1000
-                - NODE_VERSION=stable
-                - YARN_VERSION=latest
-                - TZ=UTC
->>>>>>> 94c62405
         volumes_from:
           - applications
         extra_hosts:
@@ -369,14 +347,10 @@
     selenium:
         build: ./selenium
         ports:
-<<<<<<< HEAD
           - "4444:4444"
-=======
-            - "4444:4444"
-        volumes:
-            # see https://github.com/SeleniumHQ/docker-selenium#running-the-images
-            - /dev/shm:/dev/shm
->>>>>>> 94c62405
+        volumes:
+          # see https://github.com/SeleniumHQ/docker-selenium#running-the-images
+          - /dev/shm:/dev/shm
 
 ### Volumes Setup ###########################################
 
