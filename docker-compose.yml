--- conflicted
+++ resolved
@@ -91,10 +91,7 @@
           - INSTALL_SWOOLE=${WORKSPACE_INSTALL_SWOOLE}
           - INSTALL_LIBPNG=${WORKSPACE_INSTALL_LIBPNG}
           - INSTALL_GRAPHVIZ=${WORKSPACE_INSTALL_GRAPHVIZ}
-<<<<<<< HEAD
-=======
           - INSTALL_IONCUBE=${WORKSPACE_INSTALL_IONCUBE}
->>>>>>> 94f262a7
           - PUID=${WORKSPACE_PUID}
           - PGID=${WORKSPACE_PGID}
           - CHROME_DRIVER_VERSION=${WORKSPACE_CHROME_DRIVER_VERSION}
