--- conflicted
+++ resolved
@@ -160,13 +160,10 @@
           - INSTALL_AUDIOWAVEFORM=${WORKSPACE_INSTALL_AUDIOWAVEFORM}
           - INSTALL_WKHTMLTOPDF=${WORKSPACE_INSTALL_WKHTMLTOPDF}
           - INSTALL_GNU_PARALLEL=${WORKSPACE_INSTALL_GNU_PARALLEL}
-<<<<<<< HEAD
-          - INSTALL_DOCKER_CLIENT=${WORKSPACE_INSTALL_DOCKER_CLIENT}
-=======
           - INSTALL_LNAV=${WORKSPACE_INSTALL_LNAV}
           - INSTALL_PROTOC=${WORKSPACE_INSTALL_PROTOC}
           - PROTOC_VERSION=${WORKSPACE_PROTOC_VERSION}
->>>>>>> 0e2386e8
+          - INSTALL_DOCKER_CLIENT=${WORKSPACE_INSTALL_DOCKER_CLIENT}
           - http_proxy
           - https_proxy
           - no_proxy
@@ -264,13 +261,10 @@
           - PUID=${PHP_FPM_PUID}
           - PGID=${PHP_FPM_PGID}
           - LOCALE=${PHP_FPM_DEFAULT_LOCALE}
-<<<<<<< HEAD
-          - INSTALL_DOCKER_CLIENT=${PHP_FPM_INSTALL_DOCKER_CLIENT}
-=======
           - PHP_FPM_NEW_RELIC=${PHP_FPM_NEW_RELIC}
           - PHP_FPM_NEW_RELIC_KEY=${PHP_FPM_NEW_RELIC_KEY}
           - PHP_FPM_NEW_RELIC_APP_NAME=${PHP_FPM_NEW_RELIC_APP_NAME}
->>>>>>> 0e2386e8
+          - INSTALL_DOCKER_CLIENT=${PHP_FPM_INSTALL_DOCKER_CLIENT}
           - http_proxy
           - https_proxy
           - no_proxy
