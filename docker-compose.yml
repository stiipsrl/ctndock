version: '2'

services:

### Applications Code Container #############################

    applications:
      image: tianon/true
      volumes:
        - ${APPLICATION}:/var/www

### Workspace Utilities Container ###########################

    workspace:
      build:
        context: ./workspace
        args:
          - INSTALL_XDEBUG=${WORKSPACE_INSTALL_XDEBUG}
          - INSTALL_SOAP=${WORKSPACE_INSTALL_SOAP}
          - INSTALL_MONGO=${WORKSPACE_INSTALL_MONGO}
          - INSTALL_NODE=${WORKSPACE_INSTALL_NODE}
          - INSTALL_YARN=${WORKSPACE_INSTALL_YARN}
          - INSTALL_DRUSH=${WORKSPACE_INSTALL_DRUSH}
          - INSTALL_AEROSPIKE_EXTENSION=${WORKSPACE_INSTALL_AEROSPIKE_EXTENSION}
          - INSTALL_V8JS_EXTENSION=${WORKSPACE_INSTALL_INSTALL_V8JS_EXTENSION}
          - COMPOSER_GLOBAL_INSTALL=${WORKSPACE_COMPOSER_GLOBAL_INSTALL}
          - INSTALL_WORKSPACE_SSH=${WORKSPACE_INSTALL_WORKSPACE_SSH}
          - INSTALL_LARAVEL_ENVOY=${WORKSPACE_INSTALL_LARAVEL_ENVOY}
          - INSTALL_DEPLOYER=${WORKSPACE_INSTALL_LARAVEL_ENVOY}
          - INSTALL_LINUXBREW=${WORKSPACE_INSTALL_LARAVEL_ENVOY}
          - INSTALL_MC=${WORKSPACE_INSTALL_MC}
          - PUID=${WORKSPACE_PUID}
          - PGID=${WORKSPACE_PGID}
          - NODE_VERSION=${WORKSPACE_NODE_VERSION}
          - YARN_VERSION=${WORKSPACE_YARN_VERSION}
          - TZ=${WORKSPACE_TIMEZONE}
      volumes_from:
        - applications
      extra_hosts:
        - "dockerhost:${DOCKER_HOST_IP}"
      ports:
        - "${WORKSPACE_SSH_PORT}:22"
      tty: true
      networks:
        - frontend
        - backend

### PHP-FPM Container #######################################

    php-fpm:
      build:
        context: ./php-fpm
        args:
          - INSTALL_XDEBUG=${PHP_FPM_INSTALL_XDEBUG}
          - INSTALL_SOAP=${PHP_FPM_INSTALL_SOAP}
          - INSTALL_MONGO=${PHP_FPM_INSTALL_MONGO}
          - INSTALL_ZIP_ARCHIVE=${PHP_FPM_INSTALL_ZIP_ARCHIVE}
          - INSTALL_BCMATH=${PHP_FPM_INSTALL_BCMATH}
          - INSTALL_PHPREDIS=${PHP_FPM_INSTALL_PHPREDIS}
          - INSTALL_MEMCACHED=${PHP_FPM_INSTALL_MEMCACHED}
          - INSTALL_OPCACHE=${PHP_FPM_INSTALL_OPCACHE}
          - INSTALL_EXIF=${PHP_FPM_INSTALL_EXIF}
          - INSTALL_AEROSPIKE_EXTENSION=${PHP_FPM_INSTALL_AEROSPIKE_EXTENSION}
          - INSTALL_MYSQLI=${PHP_FPM_INSTALL_MYSQLI}
          - INSTALL_TOKENIZER=${PHP_FPM_INSTALL_TOKENIZER}
          - INSTALL_INTL=${PHP_FPM_INSTALL_INTL}
        dockerfile: ${PHP_FPM_DOCKER_FILE}
      volumes_from:
        - applications
      expose:
        - "9000"
      depends_on:
        - workspace
      extra_hosts:
        - "dockerhost:${DOCKER_HOST_IP}"
      environment:
        - PHP_IDE_CONFIG=${PHP_IDE_CONFIG}
<<<<<<< HEAD
      networks:
        - backend
=======
>>>>>>> 5d5545ec

### PHP Worker Container #####################################
    php-worker:
      build:
        context: ./php-worker
      volumes_from:
        - applications
      depends_on:
        - workspace
      networks:
        - backend

### Nginx Server Container ##################################

    nginx:
      build:
        context: ./nginx
        args:
          - PHP_UPSTREAM=php-fpm
      volumes_from:
        - applications
      volumes:
        - ${NGINX_HOST_LOG_PATH}:/var/log/nginx
        - ${NGINX_SITES_PATH}:/etc/nginx/sites-available
      ports:
        - "${NGINX_HOST_HTTP_PORT}:80"
        - "${NGINX_HOST_HTTPS_PORT}:443"
      depends_on:
        - php-fpm
      networks:
        - frontend
        - backend

### Apache Server Container #################################

    apache2:
      build:
        context: ./apache2
        args:
          - PHP_SOCKET=${PHP_SOCKET}
      volumes_from:
        - applications
      volumes:
        - ${APACHE_HOST_LOG_PATH}:/var/log/apache2
        - ./apache2/sites:/etc/apache2/sites-available
      ports:
        - "${APACHE_HOST_HTTP_PORT}:80"
        - "${APACHE_HOST_HTTPS_PORT}:443"
      depends_on:
        - php-fpm
      networks:
        - frontend
        - backend

### HHVM Container ##########################################

    hhvm:
      build: ./hhvm
      volumes_from:
        - applications
      expose:
        - "9000"
      depends_on:
        - workspace
      networks:
        - frontend
        - backend

### Minio Container #########################################

    minio:
      build: ./minio
      volumes:
        - minio:/export
      ports:
        - "${MINIO_PORT}:9000"
      environment:
        - MINIO_ACCESS_KEY=access
        - MINIO_SECRET_KEY=secretkey
      networks:
        - backend

### MySQL Container #########################################

    mysql:
      build:
        context: ./mysql
        args:
          - MYSQL_DATABASE=${MYSQL_DATABASE}
          - MYSQL_USER=${MYSQL_USER}
          - MYSQL_PASSWORD=${MYSQL_PASSWORD}
          - MYSQL_ROOT_PASSWORD=${MYSQL_ROOT_PASSWORD}
      volumes:
        - mysql:/var/lib/mysql
      ports:
        - "${MYSQL_PORT}:3306"
      networks:
        - backend

### MariaDB Container #######################################

    mariadb:
      build: ./mariadb
      volumes:
        - mariadb:/var/lib/mysql
      ports:
        - "${MARIADB_PORT}:3306"
      environment:
        - MYSQL_DATABASE=${MARIADB_DATABASE}
        - MYSQL_USER=${MARIADB_USER}
        - MYSQL_PASSWORD=${MARIADB_PASSWORD}
        - MYSQL_ROOT_PASSWORD=${MARIADB_PORT}
      networks:
        - backend

### PostgreSQL Container ####################################

    postgres:
      build: ./postgres
      volumes:
        - postgres:/var/lib/postgresql/data
      ports:
        - "${POSTGRES_PORT}:5432"
      environment:
        - POSTGRES_DB=${POSTGRES_DB}
        - POSTGRES_USER=${POSTGRES_USER}
        - POSTGRES_PASSWORD=${POSTGRES_PASSWORD}
      networks:
        - backend

### PostgreSQL PostGis Container ############################

    postgres-postgis:
      build: ./postgres-postgis
      volumes:
        - postgres:/var/lib/postgresql/data
      ports:
        - "${POSTGRES_PORT}:5432"
      environment:
        - POSTGRES_DB=${POSTGRES_DB}
        - POSTGRES_USER=${POSTGRES_USER}
        - POSTGRES_PASSWORD=${POSTGRES_PASSWORD}
      networks:
        - backend

### Neo4j Container #########################################

    neo4j:
      build: ./neo4j
      ports:
        - "7474:7474"
        - "1337:1337"
      environment:
        - NEO4J_AUTH=default:secret
      volumes:
        - neo4j:/var/lib/neo4j/data
      networks:
        - backend

### MongoDB Container #######################################

    mongo:
      build: ./mongo
      ports:
        - "27017:27017"
      volumes:
        - mongo:/data/db
      networks:
        - backend

### RethinkDB Container #######################################

    rethinkdb:
      build: ./rethinkdb
      ports:
        - "8090:8080"
      volumes:
        - rethinkdb:/data/rethinkdb_data
      networks:
        - backend

### Redis Container #########################################

    redis:
      build: ./redis
      volumes:
        - redis:/data
      ports:
        - "6379:6379"
      networks:
        - backend

### Aerospike c Container ###################################

    aerospike:
      build: ./aerospike
      volumes_from:
        - workspace
      volumes:
        - aerospike:/opt/aerospike/data
      ports:
        - "3000:3000"
        - "3001:3001"
        - "3002:3002"
        - "3003:3003"
      networks:
        - backend

### Memcached Container #####################################

    memcached:
      build: ./memcached
      volumes:
        - memcached:/var/lib/memcached
      ports:
        - "${MEMCACHED_HOST_PORT}:11211"
      depends_on:
        - php-fpm
      networks:
        - backend

### Beanstalkd Container ####################################

    beanstalkd:
      build: ./beanstalkd
      ports:
        - "${BEANSTALKD_HOST_PORT}:11300"
      privileged: true
      depends_on:
        - php-fpm
      networks:
        - backend

### RabbitMQ Container ######################################

    rabbitmq:
      build: ./rabbitmq
      ports:
        - "${RABBITMQ_NODE_HOST_PORT}:5672"
        - "${RABBITMQ_MANAGEMENT_HTTP_HOST_PORT}:15672"
        - "${RABBITMQ_MANAGEMENT_HTTPS_HOST_PORT}:15671"
      privileged: true
      environment:
        - RABBITMQ_DEFAULT_USER=${RABBITMQ_DEFAULT_USER}
        - RABBITMQ_DEFAULT_PASS=${RABBITMQ_DEFAULT_PASS}
      depends_on:
        - php-fpm
      networks:
        - backend

### Beanstalkd Console Container ############################

    beanstalkd-console:
      build: ./beanstalkd-console
      ports:
        - "2080:2080"
      depends_on:
        - beanstalkd
      networks:
        - backend

### Caddy Server Container ##################################

    caddy:
      build: ./caddy
      ports:
        - "80:80"
        - "443:443"
        - "2015:2015"
      volumes_from:
        - applications
      volumes:
        - ./caddy/Caddyfile:/etc/Caddyfile
        - ./logs/caddy:/var/log/caddy
        - caddy:/root/.caddy
      depends_on:
        - php-fpm
      networks:
        - backend

### phpMyAdmin Container ####################################

    phpmyadmin:
      build: ./phpmyadmin
      environment:
        - PMA_ARBITRARY=1
        - MYSQL_USER=${PMA_USER}
        - MYSQL_PASSWORD=${PMA_PASSWORD}
        - MYSQL_ROOT_PASSWORD=${PMA_ROOT_PASSWORD}
      ports:
        - "${PMA_PORT}:80"
      depends_on:
        - "${PMA_DB_ENGINE}"
      networks:
        - frontend

### pgAdmin Container #######################################

    pgadmin:
      build: ./pgadmin
      ports:
        - "5050:5050"
      depends_on:
        - postgres
      networks:
        - frontend

### ElasticSearch Container #################################

    elasticsearch:
      build: ./elasticsearch
      volumes:
        - elasticsearch-data:/usr/share/elasticsearch/data
        - elasticsearch-plugins:/usr/share/elasticsearch/plugins
      ports:
        - "${ELASTICSEARCH_HOST_HTTP_PORT}:9200"
        - "${ELASTICSEARCH_HOST_TRANSPORT_PORT}:9300"
      depends_on:
        - php-fpm
      networks:
        - backend

### Certbot Container ##################################

    certbot:
      build:
        context: ./certbot
      volumes:
        - ./data/certbot/certs/:/var/certs
        - ./certbot/letsencrypt/:/var/www/letsencrypt
      environment:
        - CN="fake.domain.com"
        - EMAIL="fake.email@gmail.com"
      networks:
        - backend

### Mailhog Container #########################################

    mailhog:
      build: ./mailhog
      ports:
        - "1025:1025"
        - "8025:8025"
      networks:
        - backend

### Selenium Container ########################################

    selenium:
      build: ./selenium
      ports:
        - "${SELENIUM_PORT}:4444"
      volumes:
        - /dev/shm:/dev/shm
      networks:
        - backend

### Varnish Proxy 1 ##########################################

    proxy:
      build: ./varnish
      expose:
        - ${VARNISH_PORT}
      environment:
        - VARNISH_CONFIG=${VARNISH_CONFIG}
        - CACHE_SIZE=${VARNISH_PROXY1_CACHE_SIZE}
        - VARNISHD_PARAMS=${VARNISHD_PARAMS}
        - VARNISH_PORT=${VARNISH_PORT}
        - BACKEND_HOST=${VARNISH_PROXY1_BACKEND_HOST}
        - BACKEND_PORT=${VARNISH_BACKEND_PORT}
        - VARNISH_SERVER=${VARNISH_PROXY1_SERVER}
      links:
        - workspace
      networks:
        - frontend

### Varnish Proxy 2 ##########################################

    proxy2:
      build: ./varnish
      expose:
        - ${VARNISH_PORT}
      environment:
        - VARNISH_CONFIG=${VARNISH_CONFIG}
        - CACHE_SIZE=${VARNISH_PROXY2_CACHE_SIZE}
        - VARNISHD_PARAMS=${VARNISHD_PARAMS}
        - VARNISH_PORT=${VARNISH_PORT}
        - BACKEND_HOST=${VARNISH_PROXY2_BACKEND_HOST}
        - BACKEND_PORT=${VARNISH_BACKEND_PORT}
        - VARNISH_SERVER=${VARNISH_PROXY2_SERVER}
      links:
        - workspace
      networks:
        - frontend

### Balancer Haproxy ##########################################

    balancer:
      build: ./haproxy
      ports:
        - "${HAPROXY_HOST_HTTP_PORT}:80"
      volumes:
        - /var/run/docker.sock:/var/run/docker.sock
      links:
        - proxy
        - proxy2
      networks:
        - frontend

### Networks Setup ############################################

networks:
  frontend:
    driver: "bridge"
  backend:
    driver: "bridge"

### Volumes Setup #############################################

volumes:
  mysql:
    driver: "local"
  postgres:
    driver: "local"
  memcached:
    driver: "local"
  redis:
    driver: "local"
  neo4j:
    driver: "local"
  mariadb:
    driver: "local"
  mongo:
    driver: "local"
  minio:
    driver: "local"
  rethinkdb:
    driver: "local"
  phpmyadmin:
    driver: "local"
  aerospike:
    driver: "local"
  caddy:
    driver: "local"
  elasticsearch-data:
    driver: "local"
  elasticsearch-plugins:
    driver: "local"<|MERGE_RESOLUTION|>--- conflicted
+++ resolved
@@ -75,11 +75,8 @@
         - "dockerhost:${DOCKER_HOST_IP}"
       environment:
         - PHP_IDE_CONFIG=${PHP_IDE_CONFIG}
-<<<<<<< HEAD
-      networks:
-        - backend
-=======
->>>>>>> 5d5545ec
+      networks:
+        - backend
 
 ### PHP Worker Container #####################################
     php-worker:
@@ -176,6 +173,22 @@
         - mysql:/var/lib/mysql
       ports:
         - "${MYSQL_PORT}:3306"
+      networks:
+        - backend
+
+### MsSQL Container #########################################
+
+    mssql:
+      build:
+        context: ./mssql
+      environment:
+        - MSSQL_DATABASE=${MSSQL_DATABASE}
+        - SA_PASSWORD=${MSSQL_PASSWORD}
+        - ACCEPT_EULA=Y
+      volumes:
+        - mssql:/var/opt/mssql
+      ports:
+        - "${MSSQL_PORT}:1433"
       networks:
         - backend
 
