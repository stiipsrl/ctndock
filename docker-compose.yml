version: '2'

services:

### Applications Code Container #############################

    applications:
        image: tianon/true
        volumes:
            - ../:/var/www
#            - ../sample/:/var/www/sample

### Workspace Utilities Container ###########################

    workspace:
        build:
            context: ./workspace
            args:
                - INSTALL_XDEBUG=false
                - INSTALL_SOAP=false
                - INSTALL_MONGO=false
                - INSTALL_NODE=false
                - INSTALL_YARN=false
                - INSTALL_DRUSH=false
                - INSTALL_AEROSPIKE_EXTENSION=false
                - INSTALL_V8JS_EXTENSION=false
                - COMPOSER_GLOBAL_INSTALL=false
                - INSTALL_WORKSPACE_SSH=false
                - INSTALL_LARAVEL_ENVOY=false
                - INSTALL_DEPLOYER=false
                - INSTALL_LINUXBREW=false
                - PUID=1000
                - PGID=1000
                - NODE_VERSION=stable
                - YARN_VERSION=latest
                - TZ=UTC
        volumes_from:
            - applications
        extra_hosts:
            # IMPORTANT: Replace with your Docker Host IP (will be appended to /etc/hosts)
            - "dockerhost:10.0.75.1"
        ports:
           - "2222:22"
        tty: true

### PHP-FPM Container #######################################

    php-fpm:
        build:
            context: ./php-fpm
            args:
                - INSTALL_XDEBUG=false
                - INSTALL_SOAP=false
                - INSTALL_MONGO=false
                - INSTALL_ZIP_ARCHIVE=false
                - INSTALL_BCMATH=false
                - INSTALL_PHPREDIS=false
                - INSTALL_MEMCACHED=false
                - INSTALL_OPCACHE=false
                - INSTALL_EXIF=false
                - INSTALL_AEROSPIKE_EXTENSION=false
                - CODEIGNITER=false
            dockerfile: Dockerfile-70
        volumes_from:
            - applications
        expose:
            - "9000"
        links:
            - workspace
        extra_hosts:
            # IMPORTANT: Replace with your Docker Host IP (will be appended to /etc/hosts)
            - "dockerhost:10.0.75.1"
        environment:
            # IMPORTANT: Set the Remote Interpreter entry matching name to `laravel`
            - PHP_IDE_CONFIG=serverName=laravel

### Nginx Server Container ##################################

    nginx:
        build:
            context: ./nginx
            args:
                - PHP_UPSTREAM=php-fpm
        volumes_from:
            - applications
        volumes:
            - ./logs/nginx/:/var/log/nginx
            - ./nginx/sites/:/etc/nginx/sites-available
        ports:
            - "80:80"
            - "443:443"
        links:
            - php-fpm

### Apache Server Container #################################

    apache2:
        build:
            context: ./apache2
            args:
                - PHP_SOCKET=php-fpm:9000
        volumes_from:
            - applications
        volumes:
            - ./logs/apache2:/var/log/apache2
        ports:
            - "80:80"
            - "443:443"
        links:
            - php-fpm

### HHVM Container ##########################################

    hhvm:
        build: ./hhvm
        volumes_from:
            - applications
        expose:
            - "9000"
        links:
            - workspace

### MySQL Container #########################################

    mysql:
        build:
            context: ./mysql
            args:
                - MYSQL_DATABASE=homestead
                - MYSQL_USER=homestead
                - MYSQL_PASSWORD=secret
                - MYSQL_ROOT_PASSWORD=root
        volumes:
            - mysql:/var/lib/mysql
        ports:
            - "3306:3306"

### MariaDB Container #######################################

    mariadb:
        build: ./mariadb
        volumes:
            - mariadb:/var/lib/mysql
        ports:
            - "3306:3306"
        environment:
            MYSQL_DATABASE: homestead
            MYSQL_USER: homestead
            MYSQL_PASSWORD: secret
            MYSQL_ROOT_PASSWORD: root

### PostgreSQL Container ####################################

    postgres:
        build: ./postgres
        volumes:
            - postgres:/var/lib/postgresql/data
        ports:
            - "5432:5432"
        environment:
            POSTGRES_DB: homestead
            POSTGRES_USER: homestead
            POSTGRES_PASSWORD: secret

### PostgreSQL PostGis Container ############################

    postgres-postgis:
        build: ./postgres-postgis
        volumes:
            - postgres:/var/lib/postgresql/data
        ports:
            - "5432:5432"
        environment:
            POSTGRES_DB: homestead
            POSTGRES_USER: homestead
            POSTGRES_PASSWORD: secret

### Neo4j Container #########################################

    neo4j:
        build: ./neo4j
        ports:
            - "7474:7474"
            - "1337:1337"
        environment:
            - NEO4J_AUTH=homestead:secret
        volumes:
            - neo4j:/var/lib/neo4j/data

### MongoDB Container #######################################

    mongo:
        build: ./mongo
        ports:
            - "27017:27017"
        volumes:
            - mongo:/data/db

### RethinkDB Container #######################################

    rethinkdb:
        build: ./rethinkdb
        ports:
            - "8090:8080"
        volumes:
            - rethinkdb:/data/rethinkdb_data

### Redis Container #########################################

    redis:
        build: ./redis
        volumes:
            - redis:/data
        ports:
            - "6379:6379"

### Aerospike c Container ###################################

    aerospike:
        build: ./aerospike
        volumes_from:
            - workspace
        volumes:
            - aerospike:/opt/aerospike/data
        ports:
            - "3000:3000"
            - "3001:3001"
            - "3002:3002"
            - "3003:3003"


### Memcached Container #####################################

    memcached:
        build: ./memcached
        volumes:
            - memcached:/var/lib/memcached
        ports:
            - "11211:11211"
        links:
            - php-fpm

### Beanstalkd Container ####################################

    beanstalkd:
        build: ./beanstalkd
        ports:
            - "11300:11300"
        privileged: true
        links:
            - php-fpm

### RabbitMQ Container ######################################

    rabbitmq:
        build: ./rabbitmq
        ports:
            - "5672:5672"
            - "15671:15671"
            - "8080:15672"
        privileged: true
        environment:
            RABBITMQ_DEFAULT_USER: guest
            RABBITMQ_DEFAULT_PASS: guest
        links:
            - php-fpm

### Beanstalkd Console Container ############################

    beanstalkd-console:
        build: ./beanstalkd-console
        ports:
            - "2080:2080"
        links:
            - beanstalkd

### Caddy Server Container ##################################

    caddy:
        build: ./caddy
        ports:
            - "80:80"
            - "443:443"
            - "2015:2015"
        volumes_from:
            - applications
        volumes:
            - ./caddy/Caddyfile:/etc/Caddyfile
            - ./logs/caddy:/var/log/caddy
            - caddy:/root/.caddy
        links:
            - php-fpm

### phpMyAdmin Container ####################################

    phpmyadmin:
        build: ./phpmyadmin
        environment:
            PMA_ARBITRARY: 1
            MYSQL_USER: homestead
            MYSQL_PASSWORD: secret
            MYSQL_ROOT_PASSWORD: root
        ports:
            - "8080:80"
        links:
            # for mysql container
            - "mysql:db"
            # for mariadb container
            # - "mariadb:db"

### pgAdmin Container #######################################

    pgadmin:
        build: ./pgadmin
        ports:
            - "5050:5050"
        links:
            - postgres

### ElasticSearch Container #################################

    elasticsearch:
        build: ./elasticsearch
        volumes:
            - elasticsearch-data:/usr/share/elasticsearch/data
            - elasticsearch-plugins:/usr/share/elasticsearch/data
        ports:
            - "9200:9200"
            - "9300:9300"
        links:
            - php-fpm

<<<<<<< HEAD
    mailhog:
        build: ./mailhog
        ports:
            - "1025:1025"
            - "8025:8025"
=======
### Selenium Container #########################################

    selenium:
        build: ./selenium
        ports:
            - "4444:4444"
>>>>>>> 84b74231

### Volumes Setup ###########################################

volumes:
    mysql:
        driver: "local"
    postgres:
        driver: "local"
    memcached:
        driver: "local"
    redis:
        driver: "local"
    neo4j:
        driver: "local"
    mariadb:
        driver: "local"
    mongo:
        driver: "local"
    rethinkdb:
        driver: "local"
    phpmyadmin:
        driver: "local"
    aerospike:
        driver: "local"
    caddy:
        driver: "local"
    elasticsearch-data:
        driver: "local"
    elasticsearch-plugins:
        driver: "local"
    sessions:    ## nothing is connected to this (- ./data/sessions:/sessions)
        driver: "local"<|MERGE_RESOLUTION|>--- conflicted
+++ resolved
@@ -330,20 +330,20 @@
         links:
             - php-fpm
 
-<<<<<<< HEAD
+### Mailhog Container #########################################
+
     mailhog:
         build: ./mailhog
         ports:
             - "1025:1025"
             - "8025:8025"
-=======
+
 ### Selenium Container #########################################
 
     selenium:
         build: ./selenium
         ports:
             - "4444:4444"
->>>>>>> 84b74231
 
 ### Volumes Setup ###########################################
 
