name: CI

on:
  push:
    branches: '**'
    tags: '**'
  pull_request:
  schedule:
  - cron: '0 0 * * 0'

jobs:
  build-php:
    runs-on: ubuntu-latest
    strategy:
      fail-fast: false
      matrix:
        php_version: ["5.6", "7.0", "7.1", "7.2", "7.3", "7.4", "8.0"]
        service: [php-fpm, php-worker, workspace, laravel-horizon]
    steps:
    - uses: actions/checkout@v2
    - name: Build the Docker image
      env:
        PHP_VERSION: ${{ matrix.php_version }}
      run: |
        cp env-example .env
        sed -i -- '99,274s/=false/=true/g' .env
        sed -i -- 's/GNUPG=false/GNUPG=true/g' .env
        sed -i -- 's/CHANGE_SOURCE=true/CHANGE_SOURCE=false/g' .env
        sed -i -- 's/PHPDBG=true/PHPDBG=false/g' .env
        sed -i -- 's/CASSANDRA=true/CASSANDRA=false/g' .env
        sed -i -- 's/GEARMAN=true/GEARMAN=false/g' .env
        sed -i -- 's/AEROSPIKE=true/AEROSPIKE=false/g' .env
        sed -i -- 's/PHALCON=true/PHALCON=false/g' .env
        sed -i -- 's/RDKAFKA=true/RDKAFKA=false/g' .env
        sed -i -- 's/MAILPARSE=true/MAILPARSE=false/g' .env
<<<<<<< HEAD
        sed -i -- 's/MSSQL=true/MSSQL=false/g' .env
=======
        sed -i -- 's/MEMCACHED=true/MEMCACHED=false/g' .env
>>>>>>> c3d90c7b
        sed -i -- 's/OCI8=true/OCI8=false/g' .env
        sed -i -- 's/IONCUBE=true/IONCUBE=false/g' .env
        sed -i -- 's/V8JS=true/V8JS=false/g' .env
        docker-compose build ${{ matrix.service }}

  build-other:
    runs-on: ubuntu-latest
    strategy:
      fail-fast: false
      matrix:
        service: ['nginx', 'redis', 'mysql', 'mariadb', 'percona', 'minio', 'mongo']
    steps:
    - uses: actions/checkout@v2
    - name: Build the Docker image
      run: |
        cp env-example .env
        sed -i -- 's/=false/=true/g' .env
        sed -i -- 's/CHANGE_SOURCE=true/CHANGE_SOURCE=false/g' .env
        docker-compose build ${{ matrix.service }}<|MERGE_RESOLUTION|>--- conflicted
+++ resolved
@@ -33,11 +33,6 @@
         sed -i -- 's/PHALCON=true/PHALCON=false/g' .env
         sed -i -- 's/RDKAFKA=true/RDKAFKA=false/g' .env
         sed -i -- 's/MAILPARSE=true/MAILPARSE=false/g' .env
-<<<<<<< HEAD
-        sed -i -- 's/MSSQL=true/MSSQL=false/g' .env
-=======
-        sed -i -- 's/MEMCACHED=true/MEMCACHED=false/g' .env
->>>>>>> c3d90c7b
         sed -i -- 's/OCI8=true/OCI8=false/g' .env
         sed -i -- 's/IONCUBE=true/IONCUBE=false/g' .env
         sed -i -- 's/V8JS=true/V8JS=false/g' .env
