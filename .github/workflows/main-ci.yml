--- conflicted
+++ resolved
@@ -19,31 +19,6 @@
         php_version: [ "5.6", "7.0", "7.1", "7.2", "7.3", "7.4", "8.0" ]
         service: [ php-fpm, php-worker, workspace, laravel-horizon ]
     steps:
-<<<<<<< HEAD
-    - uses: actions/checkout@v2
-    - name: Build the Docker image
-      env:
-        PHP_VERSION: ${{ matrix.php_version }}
-      run: |
-        set -eux
-        cp .env.example .env
-        sed -i -- 's/=false/=true/g' .env
-        sed -i -- 's/CHANGE_SOURCE=true/CHANGE_SOURCE=false/g' .env
-        sed -i -- 's/PHPDBG=true/PHPDBG=false/g' .env
-        sed -i -- 's/CASSANDRA=true/CASSANDRA=false/g' .env
-        sed -i -- 's/GEARMAN=true/GEARMAN=false/g' .env
-        sed -i -- 's/AEROSPIKE=true/AEROSPIKE=false/g' .env
-        sed -i -- 's/PHALCON=true/PHALCON=false/g' .env
-        sed -i -- 's/RDKAFKA=true/RDKAFKA=false/g' .env
-        sed -i -- 's/MAILPARSE=true/MAILPARSE=false/g' .env
-        sed -i -- 's/OCI8=true/OCI8=false/g' .env
-        sed -i -- 's/IONCUBE=true/IONCUBE=false/g' .env
-        sed -i -- 's/V8JS=true/V8JS=false/g' .env
-        docker-compose build ${{ matrix.service }}
-        docker-compose up -d --no-deps -- ${{ matrix.service }}
-        docker-compose exec -T -- ${{ matrix.service }} php -m
-        docker-compose down
-=======
       - uses: actions/checkout@v2
       - name: Build the Docker image
         env:
@@ -68,7 +43,6 @@
           docker-compose up -d --no-deps -- ${{ matrix.service }}
           docker-compose exec -T -- ${{ matrix.service }} php -m
           docker-compose down
->>>>>>> 471e6997
 
   build-other:
     # Don't trigger on schedule event when in a fork
