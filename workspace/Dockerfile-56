#
#--------------------------------------------------------------------------
# Image Setup
#--------------------------------------------------------------------------
#
# To edit the 'workspace' base Image, visit its repository on Github
#    https://github.com/Laradock/workspace
#
# To change its version, see the available Tags on the Docker Hub:
#    https://hub.docker.com/r/laradock/workspace/tags/
#
# Note: Base Image name format {image-tag}-{php-version}
#

FROM laradock/workspace:1.8-56

MAINTAINER Mahmoud Zalt <mahmoud@zalt.me>

#
#--------------------------------------------------------------------------
# Mandatory Software's Installation
#--------------------------------------------------------------------------
#
# Mandatory Software's such as ("php5.6-cli", "git", "vim", ....) are
# installed on the base image 'laradock/workspace' image. If you want
# to add more Software's or remove existing one, you need to edit the
# base image (https://github.com/Laradock/workspace).
#

#
#--------------------------------------------------------------------------
# Optional Software's Installation
#--------------------------------------------------------------------------
#
# Optional Software's will only be installed if you set them to `true`
# in the `docker-compose.yml` before the build.
# Example:
#   - INSTALL_NODE=false
#   - ...
#

#####################################
# Non-Root User:
#####################################

# Add a non-root user to prevent files being created with root permissions on host machine.
ARG PUID=1000
ARG PGID=1000

ENV PUID ${PUID}
ENV PGID ${PGID}

RUN groupadd -g ${PGID} laradock && \
    useradd -u ${PUID} -g laradock -m laradock && \
    apt-get update -yqq

#####################################
# SOAP:
#####################################
USER root

ARG INSTALL_SOAP=false
ENV INSTALL_SOAP ${INSTALL_SOAP}

RUN if [ ${INSTALL_SOAP} = true ]; then \
  # Install the PHP SOAP extension
  add-apt-repository -y ppa:ondrej/php && \
  apt-get update -yqq && \
  apt-get -y install libxml2-dev php5.6-soap \
;fi

#####################################
# Set Timezone
#####################################

ARG TZ=UTC
ENV TZ ${TZ}
RUN ln -snf /usr/share/zoneinfo/$TZ /etc/localtime && echo $TZ > /etc/timezone

#####################################
# Composer:
#####################################

# Add the composer.json
COPY ./composer.json /home/laradock/.composer/composer.json

# Make sure that ~/.composer belongs to laradock
RUN chown -R laradock:laradock /home/laradock/.composer
USER laradock

# Check if global install need to be ran
ARG COMPOSER_GLOBAL_INSTALL=false
ENV COMPOSER_GLOBAL_INSTALL ${COMPOSER_GLOBAL_INSTALL}
RUN if [ ${COMPOSER_GLOBAL_INSTALL} = true ]; then \
    # run the install
    composer global install \
;fi

# Export composer vendor path
RUN echo "" >> ~/.bashrc && \
echo 'export PATH="~/.composer/vendor/bin:$PATH"' >> ~/.bashrc

#####################################
# Crontab
#####################################
USER root

COPY ./crontab /etc/cron.d
RUN chmod -R 644 /etc/cron.d

#####################################
# User Aliases
#####################################

USER laradock
COPY ./aliases.sh /home/laradock/aliases.sh
RUN echo "" >> ~/.bashrc && \
    echo "# Load Custom Aliases" >> ~/.bashrc && \
    echo "source /home/laradock/aliases.sh" >> ~/.bashrc && \
	echo "" >> ~/.bashrc && \
	sed -i 's/\r//' /home/laradock/aliases.sh && \
	sed -i 's/^#! \/bin\/sh/#! \/bin\/bash/' /home/laradock/aliases.sh

USER root
RUN echo "" >> ~/.bashrc && \
    echo "# Load Custom Aliases" >> ~/.bashrc && \
    echo "source /home/laradock/aliases.sh" >> ~/.bashrc && \
	echo "" >> ~/.bashrc && \
	sed -i 's/\r//' /home/laradock/aliases.sh && \
	sed -i 's/^#! \/bin\/sh/#! \/bin\/bash/' /home/laradock/aliases.sh

#####################################
# xDebug:
#####################################

ARG INSTALL_XDEBUG=false
RUN if [ ${INSTALL_XDEBUG} = true ]; then \
    # Load the xdebug extension only with phpunit commands
    apt-get install -y --force-yes php5.6-xdebug && \
    sed -i 's/^;//g' /etc/php/5.6/cli/conf.d/20-xdebug.ini && \
    echo "alias phpunit='php -dzend_extension=xdebug.so /var/www/vendor/bin/phpunit'" >> ~/.bashrc \
;fi
# ADD for REMOTE debugging
COPY ./xdebug.ini /etc/php/5.6/cli/conf.d/xdebug.ini

#####################################
# Blackfire:
#####################################

ARG INSTALL_BLACKFIRE=false
ARG BLACKFIRE_CLIENT_ID
ARG BLACKFIRE_CLIENT_TOKEN

ENV BLACKFIRE_CLIENT_ID ${BLACKFIRE_CLIENT_ID}
ENV BLACKFIRE_CLIENT_TOKEN ${BLACKFIRE_CLIENT_TOKEN}

RUN if [ ${INSTALL_XDEBUG} = false -a ${INSTALL_BLACKFIRE} = true ]; then \
    curl -L https://packagecloud.io/gpg.key | apt-key add - && \
    echo "deb http://packages.blackfire.io/debian any main" | tee /etc/apt/sources.list.d/blackfire.list && \
    apt-get update -yqq && \
    apt-get install blackfire-agent \
;fi

#####################################
# ssh:
#####################################
ARG INSTALL_WORKSPACE_SSH=false
ENV INSTALL_WORKSPACE_SSH ${INSTALL_WORKSPACE_SSH}

ADD insecure_id_rsa /tmp/id_rsa
ADD insecure_id_rsa.pub /tmp/id_rsa.pub

RUN if [ ${INSTALL_WORKSPACE_SSH} = true ]; then \
    rm -f /etc/service/sshd/down && \
    cat /tmp/id_rsa.pub >> /root/.ssh/authorized_keys \
        && cat /tmp/id_rsa.pub >> /root/.ssh/id_rsa.pub \
        && cat /tmp/id_rsa >> /root/.ssh/id_rsa \
        && rm -f /tmp/id_rsa* \
        && chmod 644 /root/.ssh/authorized_keys /root/.ssh/id_rsa.pub \
    && chmod 400 /root/.ssh/id_rsa \
;fi

#####################################
# MongoDB:
#####################################

# Check if Mongo needs to be installed
ARG INSTALL_MONGO=false
ENV INSTALL_MONGO ${INSTALL_MONGO}
RUN if [ ${INSTALL_MONGO} = true ]; then \
    # Install the mongodb extension
    pecl channel-update pecl.php.net && \
    pecl install mongodb && \
    echo "extension=mongodb.so" >> /etc/php/5.6/mods-available/mongodb.ini && \
    ln -s /etc/php/5.6/mods-available/mongodb.ini /etc/php/5.6/cli/conf.d/30-mongodb.ini \
;fi

#####################################
# PHP REDIS EXTENSION FOR PHP 5.6
#####################################

ARG INSTALL_PHPREDIS=false
ENV INSTALL_PHPREDIS ${INSTALL_PHPREDIS}
RUN if [ ${INSTALL_PHPREDIS} = true ]; then \
    # Install Php Redis extension
    printf "\n" | pecl -q install -o -f redis && \
    echo "extension=redis.so" >> /etc/php/5.6/mods-available/redis.ini && \
    phpenmod redis \
;fi

#####################################
# Drush:
#####################################
USER root
ENV DRUSH_VERSION 8.1.2
ARG INSTALL_DRUSH=false
ENV INSTALL_DRUSH ${INSTALL_DRUSH}
RUN if [ ${INSTALL_DRUSH} = true ]; then \
    apt-get update -yqq && \
    apt-get -y install mysql-client && \
    # Install Drush 8 with the phar file.
    curl -fsSL -o /usr/local/bin/drush https://github.com/drush-ops/drush/releases/download/$DRUSH_VERSION/drush.phar | bash && \
    chmod +x /usr/local/bin/drush && \
    drush core-status \
;fi

#####################################
# Drupal Console:
#####################################
USER root
ARG INSTALL_DRUPAL_CONSOLE=false
ENV INSTALL_DRUPAL_CONSOLE ${INSTALL_DRUPAL_CONSOLE}
RUN if [ ${INSTALL_DRUPAL_CONSOLE} = true ]; then \
    apt-get update -yqq && \
    apt-get -y install mysql-client && \
    curl https://drupalconsole.com/installer -L -o drupal.phar && \
    mv drupal.phar /usr/local/bin/drupal && \
    chmod +x /usr/local/bin/drupal \
;fi

USER laradock

#####################################
# Node / NVM:
#####################################

# Check if NVM needs to be installed
ARG NODE_VERSION=stable
ENV NODE_VERSION ${NODE_VERSION}
ARG INSTALL_NODE=false
ENV INSTALL_NODE ${INSTALL_NODE}
ENV NVM_DIR /home/laradock/.nvm
RUN if [ ${INSTALL_NODE} = true ]; then \
    # Install nvm (A Node Version Manager)
    curl -o- https://raw.githubusercontent.com/creationix/nvm/v0.33.1/install.sh | bash && \
        . $NVM_DIR/nvm.sh && \
        nvm install ${NODE_VERSION} && \
        nvm use ${NODE_VERSION} && \
        nvm alias ${NODE_VERSION} && \
        npm install -g gulp bower vue-cli \
;fi

# Wouldn't execute when added to the RUN statement in the above block
# Source NVM when loading bash since ~/.profile isn't loaded on non-login shell
RUN if [ ${INSTALL_NODE} = true ]; then \
    echo "" >> ~/.bashrc && \
    echo 'export NVM_DIR="$HOME/.nvm"' >> ~/.bashrc && \
    echo '[ -s "$NVM_DIR/nvm.sh" ] && . "$NVM_DIR/nvm.sh"  # This loads nvm' >> ~/.bashrc \
;fi

# Add NVM binaries to root's .bashrc
USER root

RUN if [ ${INSTALL_NODE} = true ]; then \
    echo "" >> ~/.bashrc && \
    echo 'export NVM_DIR="/home/laradock/.nvm"' >> ~/.bashrc && \
    echo '[ -s "$NVM_DIR/nvm.sh" ] && . "$NVM_DIR/nvm.sh"  # This loads nvm' >> ~/.bashrc \
;fi

# Add PATH for node
ENV PATH $PATH:$NVM_DIR/versions/node/v${NODE_VERSION}/bin

#####################################
# YARN:
#####################################

USER laradock

ARG INSTALL_YARN=false
ENV INSTALL_YARN ${INSTALL_YARN}
ARG YARN_VERSION=latest
ENV YARN_VERSION ${YARN_VERSION}

RUN if [ ${INSTALL_YARN} = true ]; then \
    [ -s "$NVM_DIR/nvm.sh" ] && . "$NVM_DIR/nvm.sh" && \
    if [ ${YARN_VERSION} = "latest" ]; then \
        curl -o- -L https://yarnpkg.com/install.sh | bash; \
    else \
        curl -o- -L https://yarnpkg.com/install.sh | bash -s -- --version ${YARN_VERSION}; \
    fi && \
    echo "" >> ~/.bashrc && \
    echo 'export PATH="$HOME/.yarn/bin:$PATH"' >> ~/.bashrc \
;fi

# Add YARN binaries to root's .bashrc
USER root

RUN if [ ${INSTALL_YARN} = true ]; then \
    echo "" >> ~/.bashrc && \
    echo 'export YARN_DIR="/home/laradock/.yarn"' >> ~/.bashrc && \
    echo 'export PATH="$YARN_DIR/bin:$PATH"' >> ~/.bashrc \
;fi

#####################################
# PHP Aerospike:
#####################################
USER root

ARG INSTALL_AEROSPIKE=true
ENV INSTALL_AEROSPIKE ${INSTALL_AEROSPIKE}

# Copy aerospike configration for remote debugging
COPY ./aerospike.ini /etc/php/5.6/cli/conf.d/aerospike.ini

RUN if [ ${INSTALL_AEROSPIKE} = true ]; then \
    # Install the php aerospike extension
    curl -L -o /tmp/aerospike-client-php.tar.gz "https://github.com/aerospike/aerospike-client-php/archive/3.4.14.tar.gz" \
    && mkdir -p aerospike-client-php \
    && tar -C aerospike-client-php -zxvf /tmp/aerospike-client-php.tar.gz --strip 1 \
    && ( \
        cd aerospike-client-php/src/aerospike \
        && phpize \
        && ./build.sh \
        && make install \
    ) \
    && rm /tmp/aerospike-client-php.tar.gz \
;fi

RUN if [ ${INSTALL_AEROSPIKE} = false ]; then \
    rm /etc/php/5.6/cli/conf.d/aerospike.ini \
;fi

#####################################
# Non-root user : PHPUnit path
#####################################

# add ./vendor/bin to non-root user's bashrc (needed for phpunit)
USER laradock

RUN echo "" >> ~/.bashrc && \
    echo 'export PATH="/var/www/vendor/bin:$PATH"' >> ~/.bashrc

#####################################
# Laravel Envoy:
#####################################
USER laradock

ARG INSTALL_LARAVEL_ENVOY=true
ENV INSTALL_LARAVEL_ENVOY ${INSTALL_LARAVEL_ENVOY}

RUN if [ ${INSTALL_LARAVEL_ENVOY} = true ]; then \
    # Install the Laravel Envoy
    composer global require "laravel/envoy=~1.0" \
;fi

#####################################
# Laravel Installer:
#####################################
USER root

ARG INSTALL_LARAVEL_INSTALLER=true
ENV INSTALL_LARAVEL_INSTALLER ${INSTALL_LARAVEL_INSTALLER}

RUN if [ ${INSTALL_LARAVEL_INSTALLER} = true ]; then \
    # Install the Laravel Installer
    echo "" >> ~/.bashrc && \
    echo 'export PATH="~/.composer/vendor/bin:$PATH"' >> ~/.bashrc \
    && composer global require "laravel/installer" \
;fi

USER laradock

#####################################
# Deployer:
#####################################
USER laradock

ARG INSTALL_DEPLOYER=false
ENV INSTALL_DEPLOYER ${INSTALL_DEPLOYER}

RUN if [ ${INSTALL_DEPLOYER} = true ]; then \
    # Install the Deployer
    composer global require "deployer/deployer" \
;fi

#####################################
# Linuxbrew:
#####################################
USER root

ARG INSTALL_LINUXBREW=true
ENV INSTALL_LINUXBREW ${INSTALL_LINUXBREW}

RUN if [ ${INSTALL_LINUXBREW} = true ]; then \

    # Preparation
    apt-get upgrade -y && \
    apt-get install -y build-essential make cmake scons curl git \
      ruby autoconf automake autoconf-archive \
      gettext libtool flex bison \
      libbz2-dev libcurl4-openssl-dev \
      libexpat-dev libncurses-dev && \

    # Install the Linuxbrew
    git clone --depth=1 https://github.com/Homebrew/linuxbrew.git ~/.linuxbrew && \

    echo "" >> ~/.bashrc && \
    echo 'export PKG_CONFIG_PATH"=/usr/local/lib/pkgconfig:/usr/local/lib64/pkgconfig:/usr/lib64/pkgconfig:/usr/lib/pkgconfig:/usr/lib/x86_64-linux-gnu/pkgconfig:/usr/lib64/pkgconfig:/usr/share/pkgconfig:$PKG_CONFIG_PATH"' >> ~/.bashrc && \

    # Setup linuxbrew
    echo 'export LINUXBREWHOME="$HOME/.linuxbrew"' >> ~/.bashrc && \
    echo 'export PATH="$LINUXBREWHOME/bin:$PATH"' >> ~/.bashrc && \
    echo 'export MANPATH="$LINUXBREWHOME/man:$MANPATH"' >> ~/.bashrc && \
    echo 'export PKG_CONFIG_PATH="$LINUXBREWHOME/lib64/pkgconfig:$LINUXBREWHOME/lib/pkgconfig:$PKG_CONFIG_PATH"' >> ~/.bashrc && \
    echo 'export LD_LIBRARY_PATH="$LINUXBREWHOME/lib64:$LINUXBREWHOME/lib:$LD_LIBRARY_PATH"' >> ~/.bashrc \
;fi

#####################################
# SQL SERVER:
#####################################
ARG INSTALL_MSSQL=false
ENV INSTALL_MSSQL ${INSTALL_MSSQL}

RUN if [ ${INSTALL_MSSQL} = true ]; then \
    apt-get -y install php5.6-sybase freetds-bin freetds-common libsybdb5 \
    && echo "extension=pdo_dblib.so" > /etc/php/5.6/cli/conf.d/20-pdo_dblib.ini \
;fi

#####################################
# Minio:
#####################################
USER root
ARG INSTALL_MC=false
ENV INSTALL_MC ${INSTALL_MC}

COPY mc/config.json /root/.mc/config.json

RUN if [ ${INSTALL_MC} = true ]; then\
    curl -fsSL -o /usr/local/bin/mc https://dl.minio.io/client/mc/release/linux-amd64/mc && \
    chmod +x /usr/local/bin/mc \
;fi

#####################################
# Image optimizers:
#####################################
USER root
ARG INSTALL_IMAGE_OPTIMIZERS=false
ENV INSTALL_IMAGE_OPTIMIZERS ${INSTALL_IMAGE_OPTIMIZERS}
RUN if [ ${INSTALL_IMAGE_OPTIMIZERS} = true ]; then \
    apt-get install -y --force-yes jpegoptim optipng pngquant gifsicle && \
    if [ ${INSTALL_NODE} = true ]; then \
        . ~/.bashrc && npm install -g svgo \
    ;fi\
;fi

USER laradock

#####################################
# Symfony:
#####################################
USER root
ARG INSTALL_SYMFONY=false
ENV INSTALL_SYMFONY ${INSTALL_SYMFONY}
RUN if [ ${INSTALL_SYMFONY} = true ]; then \

  mkdir -p /usr/local/bin \
  && curl -LsS https://symfony.com/installer -o /usr/local/bin/symfony \
  && chmod a+x /usr/local/bin/symfony \

  #  Symfony 3 alias
  && echo 'alias dev="php bin/console -e=dev"' >> ~/.bashrc \
  && echo 'alias prod="php bin/console -e=prod"' >> ~/.bashrc \

  #  Symfony 2 alias
  #  && echo 'alias dev="php app/console -e=dev"' >> ~/.bashrc \
  #  && echo 'alias prod="php app/console -e=prod"' >> ~/.bashrc \

;fi

#####################################
# PYTHON:
#####################################

ARG INSTALL_PYTHON=false
ENV INSTALL_PYTHON ${INSTALL_PYTHON}
RUN if [ ${INSTALL_PYTHON} = true ]; then \
  apt-get update \
  && apt-get -y install python python-pip python-dev build-essential  \
  && pip install --upgrade pip  \
  && pip install --upgrade virtualenv \
;fi

#####################################
# ImageMagick:
#####################################
USER root
ARG INSTALL_IMAGEMAGICK=false
ENV INSTALL_IMAGEMAGICK ${INSTALL_IMAGEMAGICK}
RUN if [ ${INSTALL_IMAGEMAGICK} = true ]; then \
    apt-get install -y --force-yes imagemagick php-imagick \
;fi

#####################################
# Terraform:
#####################################
USER root
ARG INSTALL_TERRAFORM=false
ENV INSTALL_TERRAFORM ${INSTALL_TERRAFORM}
RUN if [ ${INSTALL_TERRAFORM} = true ]; then \
    apt-get update -yqq \
    && apt-get -y install sudo wget unzip \
    && wget https://releases.hashicorp.com/terraform/0.10.6/terraform_0.10.6_linux_amd64.zip \
    && unzip terraform_0.10.6_linux_amd64.zip \
    && mv terraform /usr/local/bin \
    && rm terraform_0.10.6_linux_amd64.zip \
;fi

#####################################
<<<<<<< HEAD
# pgsql client
#####################################

ARG WORKSPACE_PG_CLIENT=false
RUN if [ ${WORKSPACE_PG_CLIENT} = true ]; then \
    # Install the pgsql clint
    apt-get update -yqq && \
    apt-get -y install postgresql-client \
=======
# Dusk Dependencies:
#####################################
USER root
ARG INSTALL_DUSK_DEPS=false
ENV INSTALL_DUSK_DEPS ${INSTALL_DUSK_DEPS}
RUN if [ ${INSTALL_DUSK_DEPS} = true ]; then \
  # Install required packages
  add-apt-repository ppa:ondrej/php \
  && apt-get update \
  && apt-get -y install zip wget unzip xdg-utils \
    libxpm4 libxrender1 libgtk2.0-0 libnss3 libgconf-2-4 xvfb \
    gtk2-engines-pixbuf xfonts-cyrillic xfonts-100dpi xfonts-75dpi \
    xfonts-base xfonts-scalable x11-apps \

  # Install Google Chrome
  && wget https://dl.google.com/linux/direct/google-chrome-stable_current_amd64.deb \
  && dpkg -i --force-depends google-chrome-stable_current_amd64.deb \
  && apt-get -y -f install \
  && dpkg -i --force-depends google-chrome-stable_current_amd64.deb \
  && rm google-chrome-stable_current_amd64.deb \

  # Install Chrome Driver
  && wget https://chromedriver.storage.googleapis.com/2.31/chromedriver_linux64.zip \
  && unzip chromedriver_linux64.zip \
  && mv chromedriver /usr/local/bin/ \
  && rm chromedriver_linux64.zip \
>>>>>>> 05879bdd
;fi

#
#--------------------------------------------------------------------------
# Final Touch
#--------------------------------------------------------------------------
#

# Clean up
USER root
RUN apt-get clean && \
    rm -rf /var/lib/apt/lists/* /tmp/* /var/tmp/*

# Set default work directory
WORKDIR /var/www<|MERGE_RESOLUTION|>--- conflicted
+++ resolved
@@ -526,7 +526,6 @@
 ;fi
 
 #####################################
-<<<<<<< HEAD
 # pgsql client
 #####################################
 
@@ -535,7 +534,9 @@
     # Install the pgsql clint
     apt-get update -yqq && \
     apt-get -y install postgresql-client \
-=======
+;fi
+
+#####################################
 # Dusk Dependencies:
 #####################################
 USER root
@@ -562,7 +563,6 @@
   && unzip chromedriver_linux64.zip \
   && mv chromedriver /usr/local/bin/ \
   && rm chromedriver_linux64.zip \
->>>>>>> 05879bdd
 ;fi
 
 #
