--- conflicted
+++ resolved
@@ -54,13 +54,8 @@
 ENV PGID ${PGID}
 
 RUN groupadd -g ${PGID} laradock && \
-<<<<<<< HEAD
     useradd -u ${PUID} -g laradock -m laradock -G docker_env && \
-=======
-    useradd -u ${PUID} -g laradock -m laradock && \
-    usermod -p "*" laradock && \
->>>>>>> 0f8891b5
-    apt-get update -yqq
+    usermod -p "*" laradock
 
 #####################################
 # SOAP:
