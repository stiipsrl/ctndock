--- conflicted
+++ resolved
@@ -398,7 +398,7 @@
 ;fi
 
 ###########################################################################
-<<<<<<< HEAD
+
 # GraphViz extension
 ###########################################################################
 
@@ -407,7 +407,8 @@
 RUN if [ ${INSTALL_GRAPHVIZ} = true ]; then \
     apt-get update && \
     apt-get install -y graphviz \
-=======
+;fi
+
 # IonCube Loader
 ###########################################################################
 
@@ -420,7 +421,6 @@
     && mv /tmp/ioncube/ioncube_loader_lin_${LARADOCK_PHP_VERSION}.so $(php -r "echo ini_get('extension_dir');")/ioncube_loader.so \
     && echo "zend_extension=ioncube_loader.so" >> /etc/php/${LARADOCK_PHP_VERSION}/mods-available/0ioncube.ini \
     && rm -rf /tmp/ioncube* \
->>>>>>> 87693545
 ;fi
 
 ###########################################################################
