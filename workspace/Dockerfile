#
#--------------------------------------------------------------------------
# Image Setup
#--------------------------------------------------------------------------
#
# To edit the 'workspace' base Image, visit its repository on Github
#    https://github.com/Laradock/workspace
#
# To change its version, see the available Tags on the Docker Hub:
#    https://hub.docker.com/r/laradock/workspace/tags/
#
# Note: Base Image name format {image-tag}-{php-version}
#

ARG LARADOCK_PHP_VERSION
ARG BASE_IMAGE_TAG_PREFIX=latest
FROM laradock/workspace:${BASE_IMAGE_TAG_PREFIX}-${LARADOCK_PHP_VERSION}

LABEL maintainer="Mahmoud Zalt <mahmoud@zalt.me>"

ARG LARADOCK_PHP_VERSION

# Set Environment Variables
ENV DEBIAN_FRONTEND noninteractive

# If you're in China, or you need to change sources, will be set CHANGE_SOURCE to true in .env.

ARG CHANGE_SOURCE=false
RUN if [ ${CHANGE_SOURCE} = true ]; then \
    # Change application source from deb.debian.org to aliyun source
    sed -i 's/deb.debian.org/mirrors.tuna.tsinghua.edu.cn/' /etc/apt/sources.list && \
    sed -i 's/security.debian.org/mirrors.tuna.tsinghua.edu.cn/' /etc/apt/sources.list && \
    sed -i 's/security-cdn.debian.org/mirrors.tuna.tsinghua.edu.cn/' /etc/apt/sources.list \
;fi

# Start as root
USER root

###########################################################################
# Laradock non-root user:
###########################################################################

# Add a non-root user to prevent files being created with root permissions on host machine.
ARG PUID=1000
ENV PUID ${PUID}
ARG PGID=1000
ENV PGID ${PGID}

ARG CHANGE_SOURCE=false
ARG UBUNTU_SOURCE
COPY ./sources.sh /tmp/sources.sh

RUN if [ ${CHANGE_SOURCE} = true ]; then \
    chmod +x /tmp/sources.sh && \
    /bin/sh -c /tmp/sources.sh && \
    rm -rf /tmp/sources.sh \
;fi

# always run apt update when start and after add new source list, then clean up at end.
RUN set -xe; \
    apt-get update -yqq && \
    pecl channel-update pecl.php.net && \
    groupadd -g ${PGID} laradock && \
    useradd -u ${PUID} -g laradock -m laradock -G docker_env && \
    usermod -p "*" laradock -s /bin/bash && \
    apt-get install -yqq \
      apt-utils \
      #
      #--------------------------------------------------------------------------
      # Mandatory Software's Installation
      #--------------------------------------------------------------------------
      #
      # Mandatory Software's such as ("php-cli", "git", "vim", ....) are
      # installed on the base image 'laradock/workspace' image. If you want
      # to add more Software's or remove existing one, you need to edit the
      # base image (https://github.com/Laradock/workspace).
      #
      # next lines are here because there is no auto build on dockerhub see https://github.com/laradock/laradock/pull/1903#issuecomment-463142846
      libzip-dev zip unzip \
      # Install the zip extension
      php${LARADOCK_PHP_VERSION}-zip \
      # nasm
      nasm && \
      php -m | grep -q 'zip'

#
#--------------------------------------------------------------------------
# Optional Software's Installation
#--------------------------------------------------------------------------
#
# Optional Software's will only be installed if you set them to `true`
# in the `docker-compose.yml` before the build.
# Example:
#   - INSTALL_NODE=false
#   - ...
#

###########################################################################
# Set Timezone
###########################################################################

ARG TZ=UTC
ENV TZ ${TZ}

RUN ln -snf /usr/share/zoneinfo/$TZ /etc/localtime && echo $TZ > /etc/timezone

###########################################################################
# User Aliases
###########################################################################

USER root

COPY ./aliases.sh /root/aliases.sh
COPY ./aliases.sh /home/laradock/aliases.sh

RUN sed -i 's/\r//' /root/aliases.sh && \
    sed -i 's/\r//' /home/laradock/aliases.sh && \
    chown laradock:laradock /home/laradock/aliases.sh && \
    echo "" >> ~/.bashrc && \
    echo "# Load Custom Aliases" >> ~/.bashrc && \
    echo "source ~/aliases.sh" >> ~/.bashrc && \
	  echo "" >> ~/.bashrc

USER laradock

RUN echo "" >> ~/.bashrc && \
    echo "# Load Custom Aliases" >> ~/.bashrc && \
    echo "source ~/aliases.sh" >> ~/.bashrc && \
	  echo "" >> ~/.bashrc

###########################################################################
# Composer:
###########################################################################

USER root

# Add the composer.json
COPY ./composer.json /home/laradock/.composer/composer.json

# Add the auth.json for magento 2 credentials
COPY ./auth.json /home/laradock/.composer/auth.json

# Make sure that ~/.composer belongs to laradock
RUN chown -R laradock:laradock /home/laradock/.composer

# Export composer vendor path
RUN echo "" >> ~/.bashrc && \
    echo 'export PATH="$HOME/.composer/vendor/bin:$PATH"' >> ~/.bashrc

USER laradock

# Check if global install need to be ran
ARG COMPOSER_GLOBAL_INSTALL=false
ENV COMPOSER_GLOBAL_INSTALL ${COMPOSER_GLOBAL_INSTALL}

RUN if [ ${COMPOSER_GLOBAL_INSTALL} = true ]; then \
    # run the install
    composer global install \
;fi

# Check if auth file is disabled
ARG COMPOSER_AUTH=false
ENV COMPOSER_AUTH ${COMPOSER_AUTH}

RUN if [ ${COMPOSER_AUTH} = false ]; then \
    # remove the file
    rm /home/laradock/.composer/auth.json \
;fi

ARG COMPOSER_REPO_PACKAGIST
ENV COMPOSER_REPO_PACKAGIST ${COMPOSER_REPO_PACKAGIST}

RUN if [ ${COMPOSER_REPO_PACKAGIST} ]; then \
    composer config -g repo.packagist composer ${COMPOSER_REPO_PACKAGIST} \
;fi

# Export composer vendor path
RUN echo "" >> ~/.bashrc && \
    echo 'export PATH="~/.composer/vendor/bin:$PATH"' >> ~/.bashrc

###########################################################################
# Non-root user : PHPUnit path
###########################################################################

# add ./vendor/bin to non-root user's bashrc (needed for phpunit)
USER laradock

RUN echo "" >> ~/.bashrc && \
    echo 'export PATH="/var/www/vendor/bin:$PATH"' >> ~/.bashrc

###########################################################################
# Crontab
###########################################################################

USER root

COPY ./crontab /etc/cron.d

RUN chmod -R 644 /etc/cron.d

###########################################################################
# Drush:
###########################################################################

# Deprecated install of Drush 8 and earlier versions.
# Drush 9 and up require Drush to be listed as a composer dependency of your site.

USER root

ARG INSTALL_DRUSH=false
ARG DRUSH_VERSION
ENV DRUSH_VERSION ${DRUSH_VERSION}

RUN if [ ${INSTALL_DRUSH} = true ]; then \
    apt-get -y install mysql-client && \
    # Install Drush with the phar file.
    curl -fsSL -o /usr/local/bin/drush https://github.com/drush-ops/drush/releases/download/${DRUSH_VERSION}/drush.phar | bash && \
    chmod +x /usr/local/bin/drush && \
    drush core-status \
;fi

###########################################################################
# WP CLI:
###########################################################################

# The command line interface for WordPress

USER root

ARG INSTALL_WP_CLI=false

RUN if [ ${INSTALL_WP_CLI} = true ]; then \
    curl -fsSL -o /usr/local/bin/wp https://raw.githubusercontent.com/wp-cli/builds/gh-pages/phar/wp-cli.phar | bash && \
    chmod +x /usr/local/bin/wp \
;fi

###########################################################################
# BZ2:
###########################################################################

ARG INSTALL_BZ2=false
RUN if [ ${INSTALL_BZ2} = true ]; then \
  apt-get -y install php${LARADOCK_PHP_VERSION}-bz2 \
;fi

###########################################################################
# GMP (GNU Multiple Precision):
###########################################################################

USER root

ARG INSTALL_GMP=false
ARG PHP_VERSION=${LARADOCK_PHP_VERSION}

RUN if [ ${INSTALL_GMP} = true ]; then \
  # Install the PHP GMP extension
  apt-get -y install php${LARADOCK_PHP_VERSION}-gmp \
;fi

###########################################################################
# SSH2:
###########################################################################

USER root

ARG INSTALL_SSH2=false

RUN if [ ${INSTALL_SSH2} = true ]; then \
  # Install the PHP SSH2 extension
  apt-get -y install libssh2-1-dev php${LARADOCK_PHP_VERSION}-ssh2 \
;fi

###########################################################################
# SOAP:
###########################################################################

USER root

ARG INSTALL_SOAP=false

RUN if [ ${INSTALL_SOAP} = true ]; then \
  # Install the PHP SOAP extension
  apt-get -y install libxml2-dev php${LARADOCK_PHP_VERSION}-soap \
;fi

###########################################################################
# XSL:
###########################################################################

USER root

ARG INSTALL_XSL=false

RUN if [ ${INSTALL_XSL} = true ]; then \
  # Install the PHP XSL extension
  apt-get -y install libxslt-dev php${LARADOCK_PHP_VERSION}-xsl \
;fi


###########################################################################
# LDAP:
###########################################################################

ARG INSTALL_LDAP=false

RUN if [ ${INSTALL_LDAP} = true ]; then \
    apt-get install -y libldap2-dev && \
    apt-get install -y php${LARADOCK_PHP_VERSION}-ldap \
;fi

###########################################################################
# SMB:
###########################################################################

ARG INSTALL_SMB=false

RUN if [ ${INSTALL_SMB} = true ]; then \
    apt-get install -y smbclient php-smbclient coreutils \
;fi

###########################################################################
# IMAP:
###########################################################################

ARG INSTALL_IMAP=false

RUN if [ ${INSTALL_IMAP} = true ]; then \
    apt-get install -y php${LARADOCK_PHP_VERSION}-imap \
;fi

###########################################################################
# Subversion:
###########################################################################

USER root

ARG INSTALL_SUBVERSION=false

RUN if [ ${INSTALL_SUBVERSION} = true ]; then \
    apt-get install -y subversion \
;fi


###########################################################################
# xDebug:
###########################################################################

USER root

ARG INSTALL_XDEBUG=false

RUN if [ ${INSTALL_XDEBUG} = true ]; then \
    # Load the xdebug extension only with phpunit commands
    apt-get install -y php${LARADOCK_PHP_VERSION}-xdebug && \
    sed -i 's/^;//g' /etc/php/${LARADOCK_PHP_VERSION}/cli/conf.d/20-xdebug.ini \
;fi

# ADD for REMOTE debugging
COPY ./xdebug.ini /etc/php/${LARADOCK_PHP_VERSION}/cli/conf.d/xdebug.ini

RUN sed -i "s/xdebug.remote_autostart=0/xdebug.remote_autostart=1/" /etc/php/${LARADOCK_PHP_VERSION}/cli/conf.d/xdebug.ini && \
    sed -i "s/xdebug.remote_enable=0/xdebug.remote_enable=1/" /etc/php/${LARADOCK_PHP_VERSION}/cli/conf.d/xdebug.ini && \
    sed -i "s/xdebug.cli_color=0/xdebug.cli_color=1/" /etc/php/${LARADOCK_PHP_VERSION}/cli/conf.d/xdebug.ini

###########################################################################
# pcov:
###########################################################################

USER root

ARG INSTALL_PCOV=false

RUN if [ ${INSTALL_PCOV} = true ]; then \
  if [ $(php -r "echo PHP_MAJOR_VERSION;") = "7" ]; then \
    if [ $(php -r "echo PHP_MINOR_VERSION;") != "0" ]; then \
      pecl install pcov && \
      echo "extension=pcov.so" >> /etc/php/${LARADOCK_PHP_VERSION}/cli/php.ini && \
      echo "pcov.enabled" >> /etc/php/${LARADOCK_PHP_VERSION}/cli/php.ini \
    ;fi \
  ;fi \
;fi


###########################################################################
# Phpdbg:
###########################################################################

USER root

ARG INSTALL_PHPDBG=false

RUN if [ ${INSTALL_PHPDBG} = true ]; then \
    # Load the xdebug extension only with phpunit commands
    apt-get install -y --force-yes php${LARADOCK_PHP_VERSION}-phpdbg \
;fi

###########################################################################
# Blackfire:
###########################################################################

ARG INSTALL_BLACKFIRE=false
ARG BLACKFIRE_CLIENT_ID
ENV BLACKFIRE_CLIENT_ID ${BLACKFIRE_CLIENT_ID}
ARG BLACKFIRE_CLIENT_TOKEN
ENV BLACKFIRE_CLIENT_TOKEN ${BLACKFIRE_CLIENT_TOKEN}

RUN if [ ${INSTALL_XDEBUG} = false -a ${INSTALL_BLACKFIRE} = true ]; then \
    curl -L https://packages.blackfire.io/gpg.key | apt-key add - && \
    echo "deb http://packages.blackfire.io/debian any main" | tee /etc/apt/sources.list.d/blackfire.list && \
    apt-get update -yqq && \
    apt-get install blackfire-agent \
;fi

###########################################################################
# ssh:
###########################################################################

ARG INSTALL_WORKSPACE_SSH=false

COPY insecure_id_rsa /tmp/id_rsa
COPY insecure_id_rsa.pub /tmp/id_rsa.pub

RUN if [ ${INSTALL_WORKSPACE_SSH} = true ]; then \
    rm -f /etc/service/sshd/down && \
    cat /tmp/id_rsa.pub >> /root/.ssh/authorized_keys \
        && cat /tmp/id_rsa.pub >> /root/.ssh/id_rsa.pub \
        && cat /tmp/id_rsa >> /root/.ssh/id_rsa \
        && rm -f /tmp/id_rsa* \
        && chmod 644 /root/.ssh/authorized_keys /root/.ssh/id_rsa.pub \
    && chmod 400 /root/.ssh/id_rsa \
    && cp -rf /root/.ssh /home/laradock \
    && chown -R laradock:laradock /home/laradock/.ssh \
;fi

###########################################################################
# MongoDB:
###########################################################################

ARG INSTALL_MONGO=false

RUN if [ ${INSTALL_MONGO} = true ]; then \
    # Install the mongodb extension
    if [ $(php -r "echo PHP_MAJOR_VERSION;") = "5" ]; then \
      pecl install mongo && \
      echo "extension=mongo.so" >> /etc/php/${LARADOCK_PHP_VERSION}/mods-available/mongo.ini && \
      ln -s /etc/php/${LARADOCK_PHP_VERSION}/mods-available/mongo.ini /etc/php/${LARADOCK_PHP_VERSION}/cli/conf.d/30-mongo.ini \
    ;fi && \
    pecl install mongodb && \
    echo "extension=mongodb.so" >> /etc/php/${LARADOCK_PHP_VERSION}/mods-available/mongodb.ini && \
    ln -s /etc/php/${LARADOCK_PHP_VERSION}/mods-available/mongodb.ini /etc/php/${LARADOCK_PHP_VERSION}/cli/conf.d/30-mongodb.ini \
;fi

###########################################################################
# AMQP:
###########################################################################

ARG INSTALL_AMQP=false

RUN if [ ${INSTALL_AMQP} = true ]; then \
    apt-get install librabbitmq-dev -y && \
    pecl -q install amqp && \
    echo "extension=amqp.so" >> /etc/php/${LARADOCK_PHP_VERSION}/mods-available/amqp.ini && \
    ln -s /etc/php/${LARADOCK_PHP_VERSION}/mods-available/amqp.ini /etc/php/${LARADOCK_PHP_VERSION}/cli/conf.d/30-amqp.ini \
;fi

###########################################################################
# CASSANDRA:
###########################################################################

ARG INSTALL_CASSANDRA=false

RUN if [ ${INSTALL_CASSANDRA} = true ]; then \
    apt-get install libgmp-dev -y && \
    curl https://downloads.datastax.com/cpp-driver/ubuntu/18.04/dependencies/libuv/v1.28.0/libuv1-dev_1.28.0-1_amd64.deb -o libuv1-dev.deb && \
    curl https://downloads.datastax.com/cpp-driver/ubuntu/18.04/dependencies/libuv/v1.28.0/libuv1_1.28.0-1_amd64.deb -o libuv1.deb && \
    curl https://downloads.datastax.com/cpp-driver/ubuntu/18.04/cassandra/v2.12.0/cassandra-cpp-driver-dev_2.12.0-1_amd64.deb -o cassandra-cpp-driver-dev.deb && \
    curl https://downloads.datastax.com/cpp-driver/ubuntu/18.04/cassandra/v2.12.0/cassandra-cpp-driver_2.12.0-1_amd64.deb -o cassandra-cpp-driver.deb && \
    dpkg -i libuv1.deb && \
    dpkg -i libuv1-dev.deb && \
    dpkg -i cassandra-cpp-driver.deb && \
    dpkg -i cassandra-cpp-driver-dev.deb && \
    rm libuv1.deb libuv1-dev.deb cassandra-cpp-driver-dev.deb cassandra-cpp-driver.deb && \
    cd /usr/src && \
    git clone https://github.com/datastax/php-driver.git && \
    cd /usr/src/php-driver/ext && \
    phpize && \
    mkdir /usr/src/php-driver/build && \
    cd /usr/src/php-driver/build && \
    ../ext/configure > /dev/null && \
    make clean >/dev/null && \
    make >/dev/null 2>&1 && \
    make install && \
    echo "extension=cassandra.so" >> /etc/php/${LARADOCK_PHP_VERSION}/mods-available/cassandra.ini && \
    ln -s /etc/php/${LARADOCK_PHP_VERSION}/mods-available/cassandra.ini /etc/php/${LARADOCK_PHP_VERSION}/cli/conf.d/30-cassandra.ini \
;fi

###########################################################################
# Gearman:
###########################################################################

ARG INSTALL_GEARMAN=false

RUN if [ ${INSTALL_GEARMAN} = true ]; then \
    add-apt-repository -y ppa:ondrej/pkg-gearman && \
    apt-get update && \
    apt-get install php-gearman -y  \
;fi

###########################################################################
# PHP REDIS EXTENSION
###########################################################################

ARG INSTALL_PHPREDIS=false

RUN if [ ${INSTALL_PHPREDIS} = true ]; then \
    apt-get update -yqq && \
    apt-get install -yqq php-redis \
;fi

###########################################################################
# Swoole EXTENSION
###########################################################################

ARG INSTALL_SWOOLE=false

RUN if [ ${INSTALL_SWOOLE} = true ]; then \
    # Install Php Swoole Extension
    if [ $(php -r "echo PHP_MAJOR_VERSION;") = "5" ]; then \
      pecl -q install swoole-2.0.10; \
    else \
      if [ $(php -r "echo PHP_MINOR_VERSION;") = "0" ]; then \
        pecl install swoole-2.2.0; \
      else \
        pecl install swoole; \
      fi \
    fi && \
    echo "extension=swoole.so" >> /etc/php/${LARADOCK_PHP_VERSION}/mods-available/swoole.ini && \
    ln -s /etc/php/${LARADOCK_PHP_VERSION}/mods-available/swoole.ini /etc/php/${LARADOCK_PHP_VERSION}/cli/conf.d/20-swoole.ini \
    && php -m | grep -q 'swoole' \
;fi

###########################################################################
# Taint EXTENSION
###########################################################################

ARG INSTALL_TAINT=false

RUN if [ "${INSTALL_TAINT}" = true ]; then \
    # Install Php TAINT Extension
    if [ $(php -r "echo PHP_MAJOR_VERSION;") = "7" ]; then \
      pecl install taint && \
      echo "extension=taint.so" >> /etc/php/${LARADOCK_PHP_VERSION}/mods-available/taint.ini && \
      ln -s /etc/php/${LARADOCK_PHP_VERSION}/mods-available/taint.ini /etc/php/${LARADOCK_PHP_VERSION}/cli/conf.d/20-taint.ini && \
      php -m | grep -q 'taint'; \
    fi \
;fi

###########################################################################
# Libpng16 EXTENSION
###########################################################################

ARG INSTALL_LIBPNG=false

RUN if [ ${INSTALL_LIBPNG} = true ]; then \
    apt-get update && \
    apt-get install libpng16-16 \
;fi

###########################################################################
# Inotify EXTENSION:
###########################################################################

ARG INSTALL_INOTIFY=false

RUN if [ ${INSTALL_INOTIFY} = true ]; then \
    pecl -q install inotify && \
    echo "extension=inotify.so" >> /etc/php/${LARADOCK_PHP_VERSION}/mods-available/inotify.ini && \
    ln -s /etc/php/${LARADOCK_PHP_VERSION}/mods-available/inotify.ini /etc/php/${LARADOCK_PHP_VERSION}/cli/conf.d/20-inotify.ini \
;fi

###########################################################################
# AST EXTENSION
###########################################################################

ARG INSTALL_AST=false
ARG AST_VERSION=1.0.3
ENV AST_VERSION ${AST_VERSION}

RUN if [ ${INSTALL_AST} = true ]; then \
    # AST extension requires PHP 7.0.0 or newer
    if [ $(php -r "echo PHP_MAJOR_VERSION;") != "5" ]; then \
        # Install AST extension
        printf "\n" | pecl -q install ast-${AST_VERSION} && \
        echo "extension=ast.so" >> /etc/php/${LARADOCK_PHP_VERSION}/mods-available/ast.ini && \
        phpenmod -v ${LARADOCK_PHP_VERSION} -s cli ast \
    ;fi \
;fi

###########################################################################
# fswatch
###########################################################################

ARG INSTALL_FSWATCH=false

RUN if [ ${INSTALL_FSWATCH} = true ]; then \
    apt-key adv --keyserver keyserver.ubuntu.com --recv-keys 47FE03C1 \
    && add-apt-repository -y ppa:hadret/fswatch \
    || apt-get update -yqq \
    && apt-get -y install fswatch \
;fi

###########################################################################

# GraphViz extension
###########################################################################

ARG INSTALL_GRAPHVIZ=false

RUN if [ ${INSTALL_GRAPHVIZ} = true ]; then \
    apt-get update && \
    apt-get install -y graphviz \
;fi

# IonCube Loader
###########################################################################

ARG INSTALL_IONCUBE=false

RUN if [ ${INSTALL_IONCUBE} = true ]; then \
    # Install the php ioncube loader
    curl -L -o /tmp/ioncube_loaders_lin_x86-64.tar.gz https://downloads.ioncube.com/loader_downloads/ioncube_loaders_lin_x86-64.tar.gz \
    && tar zxpf /tmp/ioncube_loaders_lin_x86-64.tar.gz -C /tmp \
    && mv /tmp/ioncube/ioncube_loader_lin_${LARADOCK_PHP_VERSION}.so $(php -r "echo ini_get('extension_dir');")/ioncube_loader.so \
    && echo "zend_extension=ioncube_loader.so" >> /etc/php/${LARADOCK_PHP_VERSION}/mods-available/0ioncube.ini \
    && rm -rf /tmp/ioncube* \
;fi

###########################################################################
# Drupal Console:
###########################################################################

USER root

ARG INSTALL_DRUPAL_CONSOLE=false

RUN if [ ${INSTALL_DRUPAL_CONSOLE} = true ]; then \
    apt-get -y install mysql-client && \
    curl https://drupalconsole.com/installer -L -o drupal.phar && \
    mv drupal.phar /usr/local/bin/drupal && \
    chmod +x /usr/local/bin/drupal \
;fi

USER laradock

###########################################################################
# Node / NVM:
###########################################################################

# Check if NVM needs to be installed
ARG NODE_VERSION=node
ENV NODE_VERSION ${NODE_VERSION}
ARG INSTALL_NODE=false
ARG INSTALL_NPM_GULP=false
ARG INSTALL_NPM_BOWER=false
ARG INSTALL_NPM_VUE_CLI=false
ARG INSTALL_NPM_ANGULAR_CLI=false
ARG NPM_REGISTRY
ENV NPM_REGISTRY ${NPM_REGISTRY}
ENV NVM_DIR /home/laradock/.nvm
ARG NVM_NODEJS_ORG_MIRROR
ENV NVM_NODEJS_ORG_MIRROR ${NVM_NODEJS_ORG_MIRROR}

RUN if [ ${INSTALL_NODE} = true ]; then \
    # Install nvm (A Node Version Manager)
    mkdir -p $NVM_DIR && \
    curl -o- https://raw.githubusercontent.com/creationix/nvm/v0.33.11/install.sh | bash \
        && . $NVM_DIR/nvm.sh \
        && nvm install ${NODE_VERSION} \
        && nvm use ${NODE_VERSION} \
        && nvm alias ${NODE_VERSION} \
        && if [ ${NPM_REGISTRY} ]; then \
        npm config set registry ${NPM_REGISTRY} \
        ;fi \
        && if [ ${INSTALL_NPM_GULP} = true ]; then \
        npm install -g gulp \
        ;fi \
        && if [ ${INSTALL_NPM_BOWER} = true ]; then \
        npm install -g bower \
        ;fi \
        && if [ ${INSTALL_NPM_VUE_CLI} = true ]; then \
        npm install -g @vue/cli \
        ;fi \
        && if [ ${INSTALL_NPM_ANGULAR_CLI} = true ]; then \
        npm install -g @angular/cli \
        ;fi \
        && ln -s `npm bin --global` /home/laradock/.node-bin \
;fi

# Wouldn't execute when added to the RUN statement in the above block
# Source NVM when loading bash since ~/.profile isn't loaded on non-login shell
RUN if [ ${INSTALL_NODE} = true ]; then \
    echo "" >> ~/.bashrc && \
    echo 'export NVM_DIR="$HOME/.nvm"' >> ~/.bashrc && \
    echo '[ -s "$NVM_DIR/nvm.sh" ] && . "$NVM_DIR/nvm.sh"  # This loads nvm' >> ~/.bashrc \
;fi

# Add NVM binaries to root's .bashrc
USER root

RUN if [ ${INSTALL_NODE} = true ]; then \
    echo "" >> ~/.bashrc && \
    echo 'export NVM_DIR="/home/laradock/.nvm"' >> ~/.bashrc && \
    echo '[ -s "$NVM_DIR/nvm.sh" ] && . "$NVM_DIR/nvm.sh"  # This loads nvm' >> ~/.bashrc \
;fi

# Add PATH for node
ENV PATH $PATH:/home/laradock/.node-bin

# Make it so the node modules can be executed with 'docker-compose exec'
# We'll create symbolic links into '/usr/local/bin'.
RUN if [ ${INSTALL_NODE} = true ]; then \
    find $NVM_DIR -type f -name node -exec ln -s {} /usr/local/bin/node \; && \
    NODE_MODS_DIR="$NVM_DIR/versions/node/$(node -v)/lib/node_modules" && \
    ln -s $NODE_MODS_DIR/bower/bin/bower /usr/local/bin/bower && \
    ln -s $NODE_MODS_DIR/gulp/bin/gulp.js /usr/local/bin/gulp && \
    ln -s $NODE_MODS_DIR/npm/bin/npm-cli.js /usr/local/bin/npm && \
    ln -s $NODE_MODS_DIR/npm/bin/npx-cli.js /usr/local/bin/npx && \
    ln -s $NODE_MODS_DIR/vue-cli/bin/vue /usr/local/bin/vue && \
    ln -s $NODE_MODS_DIR/vue-cli/bin/vue-init /usr/local/bin/vue-init && \
    ln -s $NODE_MODS_DIR/vue-cli/bin/vue-list /usr/local/bin/vue-list \
;fi

RUN if [ ${NPM_REGISTRY} ]; then \
    . ~/.bashrc && npm config set registry ${NPM_REGISTRY} \
;fi


###########################################################################
# PNPM:
###########################################################################

USER laradock

ARG INSTALL_PNPM=false

RUN if [ ${INSTALL_PNPM} = true ]; then \
    npx pnpm add -g pnpm \
;fi


###########################################################################
# YARN:
###########################################################################

USER laradock

ARG INSTALL_YARN=false
ARG YARN_VERSION=latest
ENV YARN_VERSION ${YARN_VERSION}

RUN if [ ${INSTALL_YARN} = true ]; then \
    [ -s "$NVM_DIR/nvm.sh" ] && . "$NVM_DIR/nvm.sh" && \
    if [ ${YARN_VERSION} = "latest" ]; then \
        curl -o- -L https://yarnpkg.com/install.sh | bash; \
    else \
        curl -o- -L https://yarnpkg.com/install.sh | bash -s -- --version ${YARN_VERSION}; \
    fi && \
    echo "" >> ~/.bashrc && \
    echo 'export PATH="$HOME/.yarn/bin:$PATH"' >> ~/.bashrc \
;fi

# Add YARN binaries to root's .bashrc
USER root

RUN if [ ${INSTALL_YARN} = true ]; then \
    echo "" >> ~/.bashrc && \
    echo 'export YARN_DIR="/home/laradock/.yarn"' >> ~/.bashrc && \
    echo 'export PATH="$YARN_DIR/bin:$PATH"' >> ~/.bashrc \
;fi

# Add PATH for YARN
ENV PATH $PATH:/home/laradock/.yarn/bin

###########################################################################
# PHP Aerospike:
###########################################################################

USER root

ARG INSTALL_AEROSPIKE=false

RUN set -xe; \
  if [ ${INSTALL_AEROSPIKE} = true ]; then \
    # Fix dependencies for PHPUnit within aerospike extension
    apt-get -y install sudo wget && \
    # Install the php aerospike extension
    if [ $(php -r "echo PHP_MAJOR_VERSION;") = "5" ]; then \
      curl -L -o /tmp/aerospike-client-php.tar.gz https://github.com/aerospike/aerospike-client-php5/archive/master.tar.gz; \
    else \
      curl -L -o /tmp/aerospike-client-php.tar.gz https://github.com/aerospike/aerospike-client-php/archive/master.tar.gz; \
    fi \
    && mkdir -p /tmp/aerospike-client-php \
    && tar -C /tmp/aerospike-client-php -zxvf /tmp/aerospike-client-php.tar.gz --strip 1 \
    && \
      if [ $(php -r "echo PHP_MAJOR_VERSION;") = "5" ]; then \
        ( \
            cd /tmp/aerospike-client-php/src/aerospike \
            && phpize \
            && ./build.sh \
            && make install \
        ) \
      else \
        ( \
            cd /tmp/aerospike-client-php/src \
            && phpize \
            && ./build.sh \
            && make install \
        ) \
      fi \
    && rm /tmp/aerospike-client-php.tar.gz \
    && echo 'extension=aerospike.so' >> /etc/php/${LARADOCK_PHP_VERSION}/cli/conf.d/aerospike.ini \
    && echo 'aerospike.udf.lua_system_path=/usr/local/aerospike/lua' >> /etc/php/${LARADOCK_PHP_VERSION}/cli/conf.d/aerospike.ini \
    && echo 'aerospike.udf.lua_user_path=/usr/local/aerospike/usr-lua' >> /etc/php/${LARADOCK_PHP_VERSION}/cli/conf.d/aerospike.ini \
  ;fi

###########################################################################
# PHP OCI8:
###########################################################################

USER root
ARG INSTALL_OCI8=false

ENV LD_LIBRARY_PATH="/opt/oracle/instantclient_12_1"
ENV OCI_HOME="/opt/oracle/instantclient_12_1"
ENV OCI_LIB_DIR="/opt/oracle/instantclient_12_1"
ENV OCI_INCLUDE_DIR="/opt/oracle/instantclient_12_1/sdk/include"
ENV OCI_VERSION=12

RUN if [ ${INSTALL_OCI8} = true ]; then \
  # Install wget
  apt-get update && apt-get install --no-install-recommends -y wget \
  # Install Oracle Instantclient
  && mkdir /opt/oracle \
      && cd /opt/oracle \
      && wget https://github.com/diogomascarenha/oracle-instantclient/raw/master/instantclient-basic-linux.x64-12.1.0.2.0.zip \
      && wget https://github.com/diogomascarenha/oracle-instantclient/raw/master/instantclient-sdk-linux.x64-12.1.0.2.0.zip \
      && unzip /opt/oracle/instantclient-basic-linux.x64-12.1.0.2.0.zip -d /opt/oracle \
      && unzip /opt/oracle/instantclient-sdk-linux.x64-12.1.0.2.0.zip -d /opt/oracle \
      && ln -s /opt/oracle/instantclient_12_1/libclntsh.so.12.1 /opt/oracle/instantclient_12_1/libclntsh.so \
      && ln -s /opt/oracle/instantclient_12_1/libclntshcore.so.12.1 /opt/oracle/instantclient_12_1/libclntshcore.so \
      && ln -s /opt/oracle/instantclient_12_1/libocci.so.12.1 /opt/oracle/instantclient_12_1/libocci.so \
      && rm -rf /opt/oracle/*.zip \
  # Install PHP extensions deps
  && apt-get update \
      && apt-get install --no-install-recommends -y \
          libaio-dev && \
  # Install PHP extensions
  if [ $(php -r "echo PHP_MAJOR_VERSION;") = "5" ]; then \
    echo 'instantclient,/opt/oracle/instantclient_12_1/' | pecl install oci8-2.0.10; \
  else \
    echo 'instantclient,/opt/oracle/instantclient_12_1/' | pecl install oci8; \
  fi \
  && echo "extension=oci8.so" >> /etc/php/${LARADOCK_PHP_VERSION}/cli/php.ini \
  && php -m | grep -q 'oci8' \
;fi

###########################################################################
# PHP V8JS:
###########################################################################

USER root

ARG INSTALL_V8JS=false

RUN set -xe; \
  if [ ${INSTALL_V8JS} = true ]; then \
    add-apt-repository -y ppa:pinepain/libv8-archived \
    && apt-get update -yqq \
    && apt-get install -y libv8-5.4 && \
    if [ $(php -r "echo PHP_MAJOR_VERSION;") = "5" ]; then \
      pecl install v8js-0.6.4; \
    else \
      pecl install v8js; \
    fi \
    && echo "extension=v8js.so" >> /etc/php/${LARADOCK_PHP_VERSION}/cli/php.ini \
    && php -m | grep -q 'v8js' \
  ;fi

###########################################################################
# Laravel Envoy:
###########################################################################

USER laradock

ARG INSTALL_LARAVEL_ENVOY=false

RUN if [ ${INSTALL_LARAVEL_ENVOY} = true ]; then \
    # Install the Laravel Envoy
    composer global require "laravel/envoy=~2.0" \
;fi

###########################################################################
# Laravel Installer:
###########################################################################

USER laradock

ARG INSTALL_LARAVEL_INSTALLER=false

RUN if [ ${INSTALL_LARAVEL_INSTALLER} = true ]; then \
    # Install the Laravel Installer
	composer global require "laravel/installer" \
;fi

USER root

ARG COMPOSER_REPO_PACKAGIST
ENV COMPOSER_REPO_PACKAGIST ${COMPOSER_REPO_PACKAGIST}

RUN if [ ${COMPOSER_REPO_PACKAGIST} ]; then \
    composer config -g repo.packagist composer ${COMPOSER_REPO_PACKAGIST} \
;fi

###########################################################################
# Deployer:
###########################################################################

USER root

ARG INSTALL_DEPLOYER=false

RUN if [ ${INSTALL_DEPLOYER} = true ]; then \
    # Install the Deployer
    # Using Phar as currently there is no support for laravel 4 from composer version
    # Waiting to be resolved on https://github.com/deployphp/deployer/issues/1552
    curl -LO https://deployer.org/deployer.phar && \
    mv deployer.phar /usr/local/bin/dep && \
    chmod +x /usr/local/bin/dep \
;fi

###########################################################################
# Prestissimo:
###########################################################################
USER laradock

ARG INSTALL_PRESTISSIMO=false

RUN if [ ${INSTALL_PRESTISSIMO} = true ]; then \
    # Install Prestissimo
    composer global require "hirak/prestissimo" \
;fi

###########################################################################
# Linuxbrew:
###########################################################################

USER root

ARG INSTALL_LINUXBREW=false

RUN if [ ${INSTALL_LINUXBREW} = true ]; then \
    # Preparation
    apt-get upgrade -y && \
    apt-get install -y build-essential make cmake scons curl git \
      ruby autoconf automake autoconf-archive \
      gettext libtool flex bison \
      libbz2-dev libcurl4-openssl-dev \
      libexpat-dev libncurses-dev && \
    # Install the Linuxbrew
    git clone --depth=1 https://github.com/Homebrew/linuxbrew.git ~/.linuxbrew && \
    echo "" >> ~/.bashrc && \
    echo 'export PKG_CONFIG_PATH"=/usr/local/lib/pkgconfig:/usr/local/lib64/pkgconfig:/usr/lib64/pkgconfig:/usr/lib/pkgconfig:/usr/lib/x86_64-linux-gnu/pkgconfig:/usr/lib64/pkgconfig:/usr/share/pkgconfig:$PKG_CONFIG_PATH"' >> ~/.bashrc && \
    # Setup linuxbrew
    echo 'export LINUXBREWHOME="$HOME/.linuxbrew"' >> ~/.bashrc && \
    echo 'export PATH="$LINUXBREWHOME/bin:$PATH"' >> ~/.bashrc && \
    echo 'export MANPATH="$LINUXBREWHOME/man:$MANPATH"' >> ~/.bashrc && \
    echo 'export PKG_CONFIG_PATH="$LINUXBREWHOME/lib64/pkgconfig:$LINUXBREWHOME/lib/pkgconfig:$PKG_CONFIG_PATH"' >> ~/.bashrc && \
    echo 'export LD_LIBRARY_PATH="$LINUXBREWHOME/lib64:$LINUXBREWHOME/lib:$LD_LIBRARY_PATH"' >> ~/.bashrc \
;fi

###########################################################################
# SQL SERVER:
###########################################################################

ARG INSTALL_MSSQL=false

RUN set -eux; \
  if [ ${INSTALL_MSSQL} = true ]; then \
    if [ $(php -r "echo PHP_MAJOR_VERSION;") = "5" ]; then \
      apt-get -y install php5.6-sybase freetds-bin freetds-common libsybdb5 \
      && php -m | grep -q 'mssql' \
      && php -m | grep -q 'pdo_dblib' \
    ;else \
      ###########################################################################
      #  The following steps were taken from
      #  https://github.com/Microsoft/msphpsql/wiki/Install-and-configuration
      ###########################################################################
      curl https://packages.microsoft.com/keys/microsoft.asc | apt-key add - && \
      curl https://packages.microsoft.com/config/ubuntu/16.04/prod.list > /etc/apt/sources.list.d/mssql-release.list && \
      apt-get update -yqq && \
      ACCEPT_EULA=Y apt-get install -y msodbcsql17 mssql-tools unixodbc unixodbc-dev libgss3 odbcinst locales && \
      ln -sfn /opt/mssql-tools/bin/sqlcmd /usr/bin/sqlcmd && \
      ln -sfn /opt/mssql-tools/bin/bcp /usr/bin/bcp && \
      echo "en_US.UTF-8 UTF-8" > /etc/locale.gen && \
      locale-gen && \
      if [ $(php -r "echo PHP_VERSION_ID - PHP_RELEASE_VERSION;") = "70000" ]; then \
        pecl install sqlsrv-5.3.0 pdo_sqlsrv-5.3.0 \
      ;elif [ $(php -r "echo PHP_VERSION_ID - PHP_RELEASE_VERSION;") = "70100" ]; then \
        pecl install sqlsrv-5.6.1 pdo_sqlsrv-5.6.1 \
      ;else \
        pecl install sqlsrv pdo_sqlsrv \
      ;fi && \
      echo "extension=sqlsrv.so"     > /etc/php/${LARADOCK_PHP_VERSION}/cli/conf.d/20-sqlsrv.ini && \
      echo "extension=pdo_sqlsrv.so" > /etc/php/${LARADOCK_PHP_VERSION}/cli/conf.d/20-pdo_sqlsrv.ini \
      && php -m | grep -q 'sqlsrv' \
      && php -m | grep -q 'pdo_sqlsrv' \
    ;fi \
  ;fi

###########################################################################
# Minio:
###########################################################################

USER root

COPY mc/config.json /root/.mc/config.json

ARG INSTALL_MC=false

RUN if [ ${INSTALL_MC} = true ]; then\
    curl -fsSL -o /usr/local/bin/mc https://dl.minio.io/client/mc/release/linux-amd64/mc && \
    chmod +x /usr/local/bin/mc \
;fi

###########################################################################
# Image optimizers:
###########################################################################

USER root

ARG INSTALL_IMAGE_OPTIMIZERS=false

RUN if [ ${INSTALL_IMAGE_OPTIMIZERS} = true ]; then \
    apt-get install -y jpegoptim optipng pngquant gifsicle && \
    if [ ${INSTALL_NODE} = true ]; then \
        exec bash && . ~/.bashrc && npm install -g svgo \
    ;fi\
;fi

USER laradock

###########################################################################
# Symfony:
###########################################################################

USER root

ARG INSTALL_SYMFONY=false

RUN if [ ${INSTALL_SYMFONY} = true ]; then \
  mkdir -p /usr/local/bin \
  && curl -LsS https://symfony.com/installer -o /usr/local/bin/symfony \
  && chmod a+x /usr/local/bin/symfony \
  #  Symfony 3 alias
  && echo 'alias dev="php bin/console -e=dev"' >> ~/.bashrc \
  && echo 'alias prod="php bin/console -e=prod"' >> ~/.bashrc \
  #  Symfony 2 alias
  #  && echo 'alias dev="php app/console -e=dev"' >> ~/.bashrc \
  #  && echo 'alias prod="php app/console -e=prod"' >> ~/.bashrc \
;fi

###########################################################################
# PYTHON2:
###########################################################################

ARG INSTALL_PYTHON=false

RUN if [ ${INSTALL_PYTHON} = true ]; then \
  apt-get -y install python python-pip python-dev build-essential  \
  && python -m pip install --upgrade pip  \
  && python -m pip install --upgrade virtualenv \
;fi

###########################################################################
# PYTHON3:
###########################################################################

ARG INSTALL_PYTHON3=false

RUN if [ ${INSTALL_PYTHON3} = true ]; then \
  apt-get -y install python3 python3-pip python3-dev build-essential  \
  && python3 -m pip install --upgrade --force-reinstall pip  \
  && python3 -m pip install --upgrade virtualenv \
;fi

###########################################################################
# POWERLINE:
###########################################################################

USER root
ARG INSTALL_POWERLINE=false

RUN if [ ${INSTALL_POWERLINE} = true ]; then \
    if [ ${INSTALL_PYTHON} = true ]; then \
    python -m pip install --upgrade powerline-status && \
    echo "" >> /etc/bash.bashrc && \
    echo ". /usr/local/lib/python2.7/dist-packages/powerline/bindings/bash/powerline.sh" >> /etc/bash.bashrc \
  ;fi \
;fi

###########################################################################
# SUPERVISOR:
###########################################################################
ARG INSTALL_SUPERVISOR=false

RUN if [ ${INSTALL_SUPERVISOR} = true ]; then \
    if [ ${INSTALL_PYTHON} = true ]; then \
    python -m pip install --upgrade supervisor && \
    echo_supervisord_conf > /etc/supervisord.conf && \
    sed -i 's/\;\[include\]/\[include\]/g' /etc/supervisord.conf && \
    sed -i 's/\;files\s.*/files = supervisord.d\/*.conf/g' /etc/supervisord.conf \
  ;fi \
;fi

USER laradock

###########################################################################
# ImageMagick:
###########################################################################

USER root

ARG INSTALL_IMAGEMAGICK=false

RUN if [ ${INSTALL_IMAGEMAGICK} = true ]; then \
    apt-get install -y imagemagick php-imagick \
;fi

###########################################################################
# Terraform:
###########################################################################

USER root

ARG INSTALL_TERRAFORM=false

RUN if [ ${INSTALL_TERRAFORM} = true ]; then \
    apt-get -y install sudo wget unzip \
    && wget https://releases.hashicorp.com/terraform/0.10.6/terraform_0.10.6_linux_amd64.zip \
    && unzip terraform_0.10.6_linux_amd64.zip \
    && mv terraform /usr/local/bin \
    && rm terraform_0.10.6_linux_amd64.zip \
;fi
###########################################################################
# pgsql client
###########################################################################

USER root

ARG INSTALL_PG_CLIENT=false

RUN if [ ${INSTALL_PG_CLIENT} = true ]; then \
    # Install the pgsql client
    apt-get install wget \
    && wget --quiet -O - https://www.postgresql.org/media/keys/ACCC4CF8.asc | apt-key add - \
    && echo "deb http://apt.postgresql.org/pub/repos/apt/ `lsb_release -cs`-pgdg main" | tee /etc/apt/sources.list.d/pgdg.list \
    && apt-get update \
    && apt-get -y install postgresql-client-12 \
;fi

###########################################################################
# Dusk Dependencies:
###########################################################################

USER root

ARG CHROME_DRIVER_VERSION=stable
ENV CHROME_DRIVER_VERSION ${CHROME_DRIVER_VERSION}
ARG INSTALL_DUSK_DEPS=false

RUN if [ ${INSTALL_DUSK_DEPS} = true ]; then \
  apt-get -y install zip wget unzip xdg-utils \
    libxpm4 libxrender1 libgtk2.0-0 libnss3 libgconf-2-4 xvfb \
    gtk2-engines-pixbuf xfonts-cyrillic xfonts-100dpi xfonts-75dpi \
    xfonts-base xfonts-scalable x11-apps \
  && wget https://dl.google.com/linux/direct/google-chrome-stable_current_amd64.deb \
  && dpkg -i --force-depends google-chrome-stable_current_amd64.deb \
  && apt-get -y -f install \
  && dpkg -i --force-depends google-chrome-stable_current_amd64.deb \
  && rm google-chrome-stable_current_amd64.deb \
  && wget https://chromedriver.storage.googleapis.com/${CHROME_DRIVER_VERSION}/chromedriver_linux64.zip \
  && unzip chromedriver_linux64.zip \
  && mv chromedriver /usr/local/bin/ \
  && rm chromedriver_linux64.zip \
;fi

###########################################################################
# Phalcon:
###########################################################################

ARG INSTALL_PHALCON=false
ARG LARADOCK_PHALCON_VERSION
ENV LARADOCK_PHALCON_VERSION ${LARADOCK_PHALCON_VERSION}

RUN if [ $INSTALL_PHALCON = true ]; then \
    apt-get update && apt-get install -y unzip libpcre3-dev gcc make re2c git automake autoconf\
    && git clone https://github.com/jbboehr/php-psr.git \
    && cd php-psr \
    && phpize \
    && ./configure \
    && make \
    && make test \
    && make install \
    && curl -L -o /tmp/cphalcon.zip https://github.com/phalcon/cphalcon/archive/v${LARADOCK_PHALCON_VERSION}.zip \
    && unzip -d /tmp/ /tmp/cphalcon.zip \
    && cd /tmp/cphalcon-${LARADOCK_PHALCON_VERSION}/build \
    && ./install \
    && echo "extension=psr.so" >> /etc/php/${LARADOCK_PHP_VERSION}/mods-available/phalcon.ini \
    && echo "extension=phalcon.so" >> /etc/php/${LARADOCK_PHP_VERSION}/mods-available/phalcon.ini \
    && ln -s /etc/php/${LARADOCK_PHP_VERSION}/mods-available/phalcon.ini /etc/php/${LARADOCK_PHP_VERSION}/cli/conf.d/30-phalcon.ini \
    && rm -rf /tmp/cphalcon* \
;fi

###########################################################################
# MySQL Client:
###########################################################################

USER root

ARG INSTALL_MYSQL_CLIENT=false

RUN if [ ${INSTALL_MYSQL_CLIENT} = true ]; then \
    apt-get update -yqq && \
    apt-get -y install mysql-client \
;fi

###########################################################################
# ping:
###########################################################################

USER root

ARG INSTALL_PING=false

RUN if [ ${INSTALL_PING} = true ]; then \
    apt-get update -yqq && \
    apt-get -y install inetutils-ping \
;fi

###########################################################################
# sshpass:
###########################################################################

USER root

ARG INSTALL_SSHPASS=false

RUN if [ ${INSTALL_SSHPASS} = true ]; then \
    apt-get update -yqq && \
    apt-get -y install sshpass \
;fi

###########################################################################
# YAML: extension for PHP-CLI
###########################################################################

USER root

ARG INSTALL_YAML=false

RUN if [ ${INSTALL_YAML} = true ]; then \
    apt-get install libyaml-dev -y ; \
    if [ $(php -r "echo PHP_MAJOR_VERSION;") = "5" ]; then \
        pecl install -a yaml-1.3.2; \
    else \
        pecl install yaml; \
    fi && \
    echo "extension=yaml.so" >> /etc/php/${LARADOCK_PHP_VERSION}/mods-available/yaml.ini && \
    ln -s /etc/php/${LARADOCK_PHP_VERSION}/mods-available/yaml.ini /etc/php/${LARADOCK_PHP_VERSION}/cli/conf.d/35-yaml.ini \
;fi

###########################################################################
# RDKAFKA:
###########################################################################

ARG INSTALL_RDKAFKA=false

RUN if [ ${INSTALL_RDKAFKA} = true ]; then \
    apt-get install -y librdkafka-dev && \
    pecl install rdkafka && \
    echo "extension=rdkafka.so" >> /etc/php/${LARADOCK_PHP_VERSION}/mods-available/rdkafka.ini && \
    ln -s /etc/php/${LARADOCK_PHP_VERSION}/mods-available/rdkafka.ini /etc/php/${LARADOCK_PHP_VERSION}/cli/conf.d/20-rdkafka.ini \
    && php -m | grep -q 'rdkafka' \
;fi

###########################################################################
# FFMpeg:
###########################################################################

USER root

ARG INSTALL_FFMPEG=false

RUN if [ ${INSTALL_FFMPEG} = true ]; then \
  apt-get -y install ffmpeg \
;fi

#####################################
# wkhtmltopdf:
#####################################

USER root

ARG INSTALL_WKHTMLTOPDF=false

RUN if [ ${INSTALL_WKHTMLTOPDF} = true ]; then \
   apt-get install -y \
   libxrender1 \
   libfontconfig1 \
   libx11-dev \
   libjpeg62 \
   libxtst6 \
   fontconfig \ 
   libjpeg-turbo8-dev \
   xfonts-base \
   xfonts-75dpi \
   wget \
   && wget https://github.com/wkhtmltopdf/packaging/releases/download/0.12.6-1/wkhtmltox_0.12.6-1.bionic_amd64.deb \
   && dpkg -i wkhtmltox_0.12.6-1.bionic_amd64.deb \
   && apt -f install \
;fi

###########################################################################
# Mailparse extension:
###########################################################################

ARG INSTALL_MAILPARSE=false

RUN if [ ${INSTALL_MAILPARSE} = true ]; then \
    apt-get install -yqq php-mailparse \
;fi

###########################################################################
# GNU Parallel:
###########################################################################

USER root

ARG INSTALL_GNU_PARALLEL=false

RUN if [ ${INSTALL_GNU_PARALLEL} = true ]; then \
  apt-get -y install parallel \
;fi

###########################################################################
# Bash Git Prompt
###########################################################################

ARG INSTALL_GIT_PROMPT=false

COPY git-prompt.sh /tmp/git-prompt

RUN if [ ${INSTALL_GIT_PROMPT} = true ]; then \
    git clone https://github.com/magicmonty/bash-git-prompt.git /root/.bash-git-prompt --depth=1 && \
    cat /tmp/git-prompt >> /root/.bashrc && \
    rm /tmp/git-prompt \
;fi

###########################################################################
# XMLRPC:
###########################################################################

ARG INSTALL_XMLRPC=false

RUN if [ ${INSTALL_XMLRPC} = true ]; then \
    docker-php-ext-install xmlrpc \
;fi

###########################################################################
<<<<<<< HEAD
# Protoc:
###########################################################################

ARG INSTALL_PROTOC=false
ARG PROTOC_VERSION

RUN if [ ${INSTALL_PROTOC} = true ]; then \
  if [ ${PROTOC_VERSION} = "latest" ]; then \
    REAL_PROTOC_VERSION=$(curl -s https://api.github.com/repos/protocolbuffers/protobuf/releases/latest | \
      sed -nr 's/.*"tag_name":\s?"v(.+?)".*/\1/p'); \
  else \
    REAL_PROTOC_VERSION=${PROTOC_VERSION}; \
  fi && \
  PROTOC_ZIP=protoc-${REAL_PROTOC_VERSION}-linux-x86_64.zip; \
  curl -L -o /tmp/protoc.zip https://github.com/protocolbuffers/protobuf/releases/download/v${REAL_PROTOC_VERSION}/${PROTOC_ZIP} && \
  unzip -q -o /tmp/protoc.zip -d /usr/local bin/protoc && \
  unzip -q -o /tmp/protoc.zip -d /usr/local 'include/*' && \
  rm -f /tmp/protoc.zip \
=======
# Lnav:
###########################################################################

ARG INSTALL_LNAV=false

RUN if [ ${INSTALL_LNAV} = true ]; then \
    apt-get install -y lnav \
>>>>>>> 78e03949
;fi

###########################################################################
# Check PHP version:
###########################################################################

RUN set -xe; php -v | head -n 1 | grep -q "PHP ${LARADOCK_PHP_VERSION}."

###########################################################################
# Oh My ZSH!
###########################################################################

USER root

ARG SHELL_OH_MY_ZSH=false
RUN if [ ${SHELL_OH_MY_ZSH} = true ]; then \
    apt install -y zsh \
;fi

USER laradock
RUN if [ ${SHELL_OH_MY_ZSH} = true ]; then \
    sh -c "$(curl -fsSL https://raw.githubusercontent.com/ohmyzsh/ohmyzsh/master/tools/install.sh) --keep-zshrc" && \
    sed -i -r 's/^plugins=\(.*?\)$/plugins=(laravel5)/' /home/laradock/.zshrc && \
    echo '\n\
bindkey "^[OB" down-line-or-search\n\
bindkey "^[OC" forward-char\n\
bindkey "^[OD" backward-char\n\
bindkey "^[OF" end-of-line\n\
bindkey "^[OH" beginning-of-line\n\
bindkey "^[[1~" beginning-of-line\n\
bindkey "^[[3~" delete-char\n\
bindkey "^[[4~" end-of-line\n\
bindkey "^[[5~" up-line-or-history\n\
bindkey "^[[6~" down-line-or-history\n\
bindkey "^?" backward-delete-char\n' >> /home/laradock/.zshrc \
;fi

USER root

#
#--------------------------------------------------------------------------
# Final Touch
#--------------------------------------------------------------------------
#

USER root

# Clean up
RUN apt-get clean && \
    rm -rf /var/lib/apt/lists/* /tmp/* /var/tmp/* && \
    rm /var/log/lastlog /var/log/faillog

# Set default work directory
WORKDIR /var/www<|MERGE_RESOLUTION|>--- conflicted
+++ resolved
@@ -1377,7 +1377,16 @@
 ;fi
 
 ###########################################################################
-<<<<<<< HEAD
+# Lnav:
+###########################################################################
+
+ARG INSTALL_LNAV=false
+
+RUN if [ ${INSTALL_LNAV} = true ]; then \
+    apt-get install -y lnav \
+;fi
+
+###########################################################################
 # Protoc:
 ###########################################################################
 
@@ -1396,16 +1405,6 @@
   unzip -q -o /tmp/protoc.zip -d /usr/local bin/protoc && \
   unzip -q -o /tmp/protoc.zip -d /usr/local 'include/*' && \
   rm -f /tmp/protoc.zip \
-=======
-# Lnav:
-###########################################################################
-
-ARG INSTALL_LNAV=false
-
-RUN if [ ${INSTALL_LNAV} = true ]; then \
-    apt-get install -y lnav \
->>>>>>> 78e03949
-;fi
 
 ###########################################################################
 # Check PHP version:
