<!DOCTYPE html>
  
  
  
  
   <html class="no-js"> 

  <head lang="en-us">
    <meta charset="utf-8">
    <meta name="viewport" content="width=device-width,user-scalable=no,initial-scale=1,maximum-scale=1">
    <meta http-equiv="X-UA-Compatible" content="IE=10" />
    <title>Getting Started - Laradock</title>
    <meta name="generator" content="Hugo 0.18.1" />

    
    <meta name="description" content="Laradock documentations.">
    
    <link rel="canonical" href="http://laradock.io/getting-started/">
    
    <meta name="author" content="Mahmoud Zalt">
    

    <meta property="og:url" content="http://laradock.io/getting-started/">
    <meta property="og:title" content="Laradock">
    
    <meta name="apple-mobile-web-app-title" content="Laradock">
    <meta name="apple-mobile-web-app-capable" content="yes">
    <meta name="apple-mobile-web-app-status-bar-style" content="black-translucent">

    <link rel="shortcut icon" type="image/x-icon" href="http://laradock.io/images/favicon.ico">
    <link rel="icon" type="image/x-icon" href="http://laradock.io/images/favicon.ico">

    <style>
      @font-face {
        font-family: 'Icon';
        src: url('http://laradock.io/fonts/icon.eot');
        src: url('http://laradock.io/fonts/icon.eot')
               format('embedded-opentype'),
             url('http://laradock.io/fonts/icon.woff')
               format('woff'),
             url('http://laradock.io/fonts/icon.ttf')
               format('truetype'),
             url('http://laradock.io/fonts/icon.svg')
               format('svg');
        font-weight: normal;
        font-style: normal;
      }
    </style>

    <link rel="stylesheet" href="http://laradock.io/stylesheets/application.css">
    <link rel="stylesheet" href="http://laradock.io/stylesheets/temporary.css">
    <link rel="stylesheet" href="http://laradock.io/stylesheets/palettes.css">
    <link rel="stylesheet" href="http://laradock.io/stylesheets/highlight/highlight.css">

    
    
    
    <link rel="stylesheet" href="//fonts.googleapis.com/css?family=Doctarine:400,700|Source&#43;Code&#43;Pro">
    <style>
      body, input {
        font-family: 'Doctarine', Helvetica, Arial, sans-serif;
      }
      pre, code {
        font-family: 'Source Code Pro', 'Courier New', 'Courier', monospace;
      }
    </style>

    
    <script src="http://laradock.io/javascripts/modernizr.js"></script>

    

  </head>
  <body class="palette-primary-deep-purple palette-accent-purple">




<div class="backdrop">
	<div class="backdrop-paper"></div>
</div>

<input class="toggle" type="checkbox" id="toggle-drawer">
<input class="toggle" type="checkbox" id="toggle-search">
<label class="toggle-button overlay" for="toggle-drawer"></label>

<header class="header">
	<nav aria-label="Header">
  <div class="bar default">
    <div class="button button-menu" role="button" aria-label="Menu">
      <label class="toggle-button icon icon-menu" for="toggle-drawer">
        <span></span>
      </label>
    </div>
    <div class="stretch">
      <div class="title">
          <b>Laradock</b> <span style="color: rgba(249, 245, 255, 0.63);"> / Getting Started</span>
      </div>
    </div>

    

    
    <div class="button button-github" role="button" aria-label="GitHub">
        <a style="padding: 0px; font-size:40px" href="https://github.com/laradock/laradock" title="@laradock/laradock on GitHub" target="_blank" class="toggle-button icon icon-github"></a>
    </div>
      <p style="font-size: 18px; padding: 8px">Github</p>
    
    
        
  </div>
  <div class="bar search">
    <div class="button button-close" role="button" aria-label="Close">
      <label class="toggle-button icon icon-back" for="toggle-search"></label>
    </div>
    <div class="stretch">
      <div class="field">
        <input class="query" type="text" placeholder="Search" autocapitalize="off" autocorrect="off" autocomplete="off" spellcheck>
      </div>
    </div>
    <div class="button button-reset" role="button" aria-label="Search">
      <button class="toggle-button icon icon-close" id="reset-search"></button>
    </div>
  </div>
</nav>

</header>

<main class="main">
	<div class="drawer">
		<nav aria-label="Navigation">
  
    
      
      
        
        
      
    
  

  <div class="scrollable">
    <div class="wrapper">
      

      <div class="toc">
        
        <ul>
          




<li>
  
    



<a  title="Introduction" href="http://laradock.io/introduction/">
	
	Introduction
</a>



  
</li>



<li>
  
    



<a class="current" title="Getting Started" href="http://laradock.io/getting-started/">
	
	Getting Started
</a>


<ul id="scrollspy">
</ul>


  
</li>



<li>
  
    



<a  title="Documentation" href="http://laradock.io/documentation/">
	
	Documentation
</a>



  
</li>



<li>
  
    



<a  title="Related Projects" href="http://laradock.io/related-projects/">
	
	Related Projects
</a>



  
</li>



<li>
  
    



<a  title="Help &amp; Questions" href="http://laradock.io/help/">
	
	Help &amp; Questions
</a>



  
</li>



<li>
  
    



<a  title="Contributing" href="http://laradock.io/contributing/">
	
	Contributing
</a>



  
</li>



<li>
  
    



<a  title="License" href="http://laradock.io/license/">
	
	License
</a>



  
</li>


        </ul>
        

        
        
        
        
        <ul>
          

          
          
            
              
            
          
          

          
        </ul>
        
      </div>
    </div>
  </div>
</nav>

	</div>

	<article class="article">
		<div class="wrapper">
			<h1>Getting Started </h1>

			

<h2 id="requirements">Requirements</h2>

<ul>
<li><a href="https://git-scm.com/downloads">Git</a></li>
<li><a href="https://www.docker.com/products/docker/">Docker</a> <code>&gt;= 1.12</code></li>
</ul>

<h2 id="installation">Installation</h2>

<p>Choose the setup the best suits your needs.</p>

<ul>
<li><a href="#A">A) Setup for Single Project</a>

<ul>
<li><a href="#A1">A.1) Already have a PHP project</a></li>
<li><a href="#A2">A.2) Don&rsquo;t have a PHP project yet</a></li>
</ul></li>
<li><a href="#B">B) Setup for Multiple Projects</a></li>
</ul>
<<<<<<< HEAD

<p><a name="A"></a></p>

<h3 id="a-setup-for-single-project">A) Setup for Single Project</h3>

<blockquote>
<p>(Follow these steps if you want a separate Docker environment for each project)</p>
</blockquote>

<p><a name="A1"></a></p>

<h3 id="a-1-already-have-a-php-project">A.1) Already have a PHP project:</h3>

<blockquote>
<p>(Follow these steps if you already have a PHP project, and all you need is an environment to run it)</p>
</blockquote>

=======

<p><a name="A"></a></p>

<h3 id="a-setup-for-single-project">A) Setup for Single Project</h3>

<blockquote>
<p>(Follow these steps if you want a separate Docker environment for each project)</p>
</blockquote>

<p><a name="A1"></a></p>

<h3 id="a-1-already-have-a-php-project">A.1) Already have a PHP project:</h3>

>>>>>>> 9ae6e45d
<p>1 - Clone laradock on your project root directory:</p>

<pre><code class="language-bash">git submodule add https://github.com/Laradock/laradock.git
</code></pre>

<p><strong>Notes:</strong></p>

<ul>
<li><p>If you are not using Git yet for your project, you can use <code>git clone</code> instead of <code>git submodule</code>.</p></li>

<li><p>Note 2: To keep track of your Laradock changes, between your projects and also keep Laradock updated. <a href="#keep-tracking-Laradock">Check this</a></p></li>
</ul>

<p>Your folder structure should look like this:</p>

<pre><code>+ project-a
	+ laradock-a
+ project-b
	+ laradock-b
</code></pre>

<<<<<<< HEAD
<p>(It&rsquo;s important to rename the folders differently in each project)</p>

<p><a name="A2"></a></p>

<h3 id="a-2-don-t-have-a-php-project-yet">A.2) Don&rsquo;t have a PHP project yet:</h3>

<blockquote>
<p>(Follow these steps if you don&rsquo;t have a PHP project yet, and you need an environment to create the project)</p>
</blockquote>
=======
<p>(It&rsquo;s important to rename the folders differently in each project.)</p>

<blockquote>
<p><strong>Now jump to the <a href="#Usage">Usage</a> section.</strong></p>
</blockquote>

<p><a name="A2"></a></p>

<h3 id="a-2-don-t-have-a-php-project-yet">A.2) Don&rsquo;t have a PHP project yet:</h3>
>>>>>>> 9ae6e45d

<p>1 - Clone this repository anywhere on your machine:</p>

<pre><code class="language-bash">git clone https://github.com/laradock/laradock.git
</code></pre>

<p>Your folder structure should look like this:</p>

<pre><code>+ laradock
+ project-z
</code></pre>

<p>2 - Edit your web server sites configuration.</p>

<p><strong>In case of NGINX:</strong> open <code>nginx/sites/default.conf</code> and change the <code>root</code> from <code>/var/www/public</code> to <code>/var/www/{my-project-folder-name}/public</code>.</p>

<p><em>Or you can keep <code>default.conf</code> as it is, and create a separate config <code>my-site.conf</code> file for it.</em></p>

<<<<<<< HEAD
<p><strong>In case of Apache:</strong> :P</p>

<p>3 - Run your <code>docker-compose up</code> command and you&rsquo;re ready to go.</p>

<p><em>Note: if you already had your containers up, you might need to take them down first and rebuild them for the changes to take effect.</em></p>
=======
<p><strong>In case of Apache:</strong> :P
<br></p>

<blockquote>
<p><strong>Now jump to the <a href="#Usage">Usage</a> section.</strong></p>
</blockquote>
>>>>>>> 9ae6e45d

<p><a name="B"></a></p>

<h3 id="b-setup-for-multiple-projects">B) Setup for Multiple Projects:</h3>

<blockquote>
<p>(Follow these steps if you want a single Docker environment for all your project)</p>
</blockquote>

<p>1 - Clone this repository anywhere on your machine (similar to <a href="#A2">Steps A.2. from above</a>):</p>

<pre><code class="language-bash">git clone https://github.com/laradock/laradock.git
</code></pre>

<p>Your folder structure should look like this:</p>

<pre><code>+ laradock
+ project-1
+ project-2
</code></pre>

<p>2 - Go to <code>nginx/sites</code> and create config files to point to different project directory when visiting different domains.</p>

<p>Laradock by default includes <code>project-1.conf</code> and <code>project-2.conf</code> as working samples.</p>

<p>3 - change the default names <code>project-n</code>:</p>

<p>You can rename the config files, project folders and domains as you like, just make sure the <code>root</code> in the config files, is pointing to the correct project folder name.</p>

<p>4 - Add the domains to the <strong>hosts</strong> files.</p>

<pre><code>127.0.0.1  project-1.dev
127.0.0.1  project-2.dev
</code></pre>

<<<<<<< HEAD
<p>5 - Visit <code>http://project-1.dev/</code> and <code>http://project-2.dev/</code>.</p>
=======
<blockquote>
<p><strong>Now jump to the <a href="#Usage">Usage</a> section.</strong></p>
</blockquote>

<p><a name="Usage"></a></p>
>>>>>>> 9ae6e45d

<h2 id="usage">Usage</h2>

<p><strong>Read Before starting:</strong></p>

<p>If you are using <strong>Docker Toolbox</strong> (VM), do one of the following:</p>

<ul>
<li>Upgrade to Docker <a href="https://www.docker.com/products/docker">Native</a> for Mac/Windows (Recommended). Check out <a href="#upgrading-laradock">Upgrading Laradock</a></li>
<li>Use Laradock v3.* (Visit the <code>Laradock-ToolBox</code> <a href="https://github.com/laradock/laradock/tree/Laradock-ToolBox">Branch</a>).</li>
</ul>

<p><br></p>

<blockquote>
<p><strong>Warning:</strong> If you used an older version of Laradock it&rsquo;s highly recommended to rebuild the containers you need to use <a href="#Build-Re-build-Containers">see how you rebuild a container</a> in order to prevent as much errors as possible.</p>
</blockquote>

<p><br></p>

<p>1 - Enter the laradock folder and rename <code>env-example</code> to <code>.env</code></p>

<pre><code class="language-shell">cp env-example .env
</code></pre>

<p>You can edit the <code>.env</code> file to chose which software&rsquo;s you want to be installed in your environment. You can always refer to the <code>docker-compose.yml</code> file to see how those variables are been used.</p>

<p>2 - Build the enviroment and run it using <code>docker-compose</code></p>

<p>In this example we&rsquo;ll see how to run NGINX (web server) and MySQL (database engine) to host a PHP Web Scripts:</p>

<pre><code class="language-bash">docker-compose up -d nginx mysql
</code></pre>

<p><strong>Note</strong>: The <code>workspace</code> and <code>php-fpm</code> will run automatically in most of the cases, so no need to specify them in the <code>up</code> command. If you couldn&rsquo;t find them running then you need specify them as follow: <code>docker-compose up -d nginx php-fpm mysql workspace</code>.</p>

<p>You can select your own combination of containers form the list below:</p>

<<<<<<< HEAD
<p><code>nginx</code>, <code>hhvm</code>, <code>php-fpm</code>, <code>mysql</code>, <code>redis</code>, <code>postgres</code>, <code>mariadb</code>, <code>neo4j</code>, <code>mongo</code>, <code>apache2</code>, <code>caddy</code>, <code>memcached</code>, <code>beanstalkd</code>, <code>beanstalkd-console</code>, <code>rabbitmq</code>, <code>beanstalkd-console</code>, <code>workspace</code>, <code>phpmyadmin</code>, <code>aerospike</code>, <code>pgadmin</code>, <code>elasticsearch</code>, <code>rethinkdb</code>, <code>postgres-postgis</code>, <code>certbot</code>, <code>mailhog</code>, <code>minio</code> and more&hellip;!</p>
=======
<blockquote>
<p><code>nginx</code>, <code>hhvm</code>, <code>php-fpm</code>, <code>mysql</code>, <code>redis</code>, <code>postgres</code>, <code>mariadb</code>, <code>neo4j</code>, <code>mongo</code>, <code>apache2</code>, <code>caddy</code>, <code>memcached</code>, <code>beanstalkd</code>, <code>beanstalkd-console</code>, <code>rabbitmq</code>, <code>beanstalkd-console</code>, <code>workspace</code>, <code>phpmyadmin</code>, <code>aerospike</code>, <code>pgadmin</code>, <code>elasticsearch</code>, <code>rethinkdb</code>, <code>postgres-postgis</code>, <code>certbot</code>, <code>mailhog</code>, <code>minio</code> and more&hellip;!</p>
</blockquote>
>>>>>>> 9ae6e45d

<p><em>(Please note that sometimes we forget to update the docs, so check the <code>docker-compose.yml</code> file to see an updated list of all available containers).</em></p>

<p><br>
3 - Enter the Workspace container, to execute commands like (Artisan, Composer, PHPUnit, Gulp, &hellip;)</p>

<pre><code class="language-bash">docker-compose exec workspace bash
</code></pre>

<p><em>Alternatively, for Windows PowerShell users: execute the following command to enter any running container:</em></p>

<pre><code class="language-bash">docker exec -it {workspace-container-id} bash
</code></pre>

<p><strong>Note:</strong> You can add <code>--user=laradock</code> to have files created as your host&rsquo;s user. Example:</p>

<pre><code class="language-shell">docker-compose exec --user=laradock workspace bash
</code></pre>

<<<<<<< HEAD
<p><em>You can change the PUID (User id) and PGID (group id) variables from the <code>docker-compose.yml</code> or the <code>.env</code>)</em></p>
=======
<p><em>You can change the PUID (User id) and PGID (group id) variables from the <code>.env</code> file)</em></p>
>>>>>>> 9ae6e45d

<p><br>
4 - Update your project configurations to use the database host</p>

<p>Open your PHP project&rsquo;s <code>.env</code> file or whichever configuration file you are reading from, and set the database host <code>DB_HOST</code> to <code>mysql</code>:</p>

<pre><code class="language-env">DB_HOST=mysql
</code></pre>

<p><em>If you want to install Laravel as PHP project, see <a href="#Install-Laravel">How to Install Laravel in a Docker Container</a>.</em></p>

<p><br>
<<<<<<< HEAD
4 - Open your browser and visit your localhost address <code>http://localhost/</code>.</p>
=======
5 - Open your browser and visit your localhost address <code>http://localhost/</code>. If you followed the multiple projects setup, you can visit <code>http://project-1.dev/</code> and <code>http://project-2.dev/</code>. But first don&rsquo;t</p>
>>>>>>> 9ae6e45d


			<aside class="copyright" role="note">
				
				Documentation built with
				<a href="https://www.gohugo.io" target="_blank">Hugo</a>
				using the
				<a href="http://github.com/digitalcraftsman/hugo-material-docs" target="_blank">Material</a> theme.
			</aside>

			<footer class="footer">
				

<nav class="pagination" aria-label="Footer">
  <div class="previous">
  
      <a href="http://laradock.io/introduction/" title="Introduction">
        <span class="direction">
          Previous
        </span>
        <div class="page">
          <div class="button button-previous" role="button" aria-label="Previous">
            <i class="icon icon-back"></i>
          </div>
          <div class="stretch">
            <div class="title">
              Introduction
            </div>
          </div>
        </div>
      </a>
  
  </div>

  <div class="next">
  
      <a href="http://laradock.io/documentation/" title="Documentation">
        <span class="direction">
          Next
        </span>
        <div class="page">
          <div class="stretch">
            <div class="title">
              Documentation
            </div>
          </div>
          <div class="button button-next" role="button" aria-label="Next">
            <i class="icon icon-forward"></i>
          </div>
        </div>
      </a>
  
  </div>
</nav>





			</footer>
		</div>
	</article>

	<div class="results" role="status" aria-live="polite">
		<div class="scrollable">
			<div class="wrapper">
				<div class="meta"></div>
				<div class="list"></div>
			</div>
		</div>
	</div>
</main>

    <script>
    
      var base_url = '';
      var repo_id  = '';
    
    </script>

    <script src="http://laradock.io/javascripts/application.js"></script>
    

    <script>
      /* Add headers to scrollspy */
      var headers   = document.getElementsByTagName("h2");
      var scrollspy = document.getElementById('scrollspy');

      if(scrollspy) {
        if(headers.length > 0) {
          for(var i = 0; i < headers.length; i++) {
            var li = document.createElement("li");
            li.setAttribute("class", "anchor");

            var a  = document.createElement("a");
            a.setAttribute("href", "#" + headers[i].id);
            a.setAttribute("title", headers[i].innerHTML);
            a.innerHTML = headers[i].innerHTML;

            li.appendChild(a)
            scrollspy.appendChild(li);
          }
        } else {
          scrollspy.parentElement.removeChild(scrollspy)
        }


        /* Add permanent link next to the headers */
        var headers = document.querySelectorAll("h1, h2, h3, h4, h5, h6");

        for(var i = 0; i < headers.length; i++) {
            var a = document.createElement("a");
            a.setAttribute("class", "headerlink");
            a.setAttribute("href", "#" + headers[i].id);
            a.setAttribute("title", "Permanent link")
            a.innerHTML = "#";
            headers[i].appendChild(a);
        }
      }
    </script>

    
      <script>
        (function(i,s,o,g,r,a,m){
          i['GoogleAnalyticsObject']=r;i[r]=i[r]||function(){(i[r].q=i[r].q||
          []).push(arguments)},i[r].l=1*new Date();a=s.createElement(o),
          m=s.getElementsByTagName(o)[0];a.async=1;a.src=g;
          m.parentNode.insertBefore(a,m)
        })(window, document,
          'script', '//www.google-analytics.com/analytics.js', 'ga');
         
        ga('create', 'UA-37514928-9', 'auto');
        ga('set', 'anonymizeIp', true);
        ga('send', 'pageview');
         
        var buttons = document.querySelectorAll('a');
        Array.prototype.map.call(buttons, function(item) {
          if (item.host != document.location.host) {
            item.addEventListener('click', function() {
              var action = item.getAttribute('data-action') || 'follow';
              ga('send', 'event', 'outbound', action, item.href);
            });
          }
        });
         
        var query = document.querySelector('.query');
        query.addEventListener('blur', function() {
          if (this.value) {
            var path = document.location.pathname;
            ga('send', 'pageview', path + '?q=' + this.value);
          }
        });
      </script>
    

    <script src="//cdnjs.cloudflare.com/ajax/libs/highlight.js/9.8.0/highlight.min.js"></script>
    <script>hljs.initHighlightingOnLoad();</script>
  </body>
</html>
<|MERGE_RESOLUTION|>--- conflicted
+++ resolved
@@ -333,7 +333,6 @@
 </ul></li>
 <li><a href="#B">B) Setup for Multiple Projects</a></li>
 </ul>
-<<<<<<< HEAD
 
 <p><a name="A"></a></p>
 
@@ -347,25 +346,6 @@
 
 <h3 id="a-1-already-have-a-php-project">A.1) Already have a PHP project:</h3>
 
-<blockquote>
-<p>(Follow these steps if you already have a PHP project, and all you need is an environment to run it)</p>
-</blockquote>
-
-=======
-
-<p><a name="A"></a></p>
-
-<h3 id="a-setup-for-single-project">A) Setup for Single Project</h3>
-
-<blockquote>
-<p>(Follow these steps if you want a separate Docker environment for each project)</p>
-</blockquote>
-
-<p><a name="A1"></a></p>
-
-<h3 id="a-1-already-have-a-php-project">A.1) Already have a PHP project:</h3>
-
->>>>>>> 9ae6e45d
 <p>1 - Clone laradock on your project root directory:</p>
 
 <pre><code class="language-bash">git submodule add https://github.com/Laradock/laradock.git
@@ -387,17 +367,6 @@
 	+ laradock-b
 </code></pre>
 
-<<<<<<< HEAD
-<p>(It&rsquo;s important to rename the folders differently in each project)</p>
-
-<p><a name="A2"></a></p>
-
-<h3 id="a-2-don-t-have-a-php-project-yet">A.2) Don&rsquo;t have a PHP project yet:</h3>
-
-<blockquote>
-<p>(Follow these steps if you don&rsquo;t have a PHP project yet, and you need an environment to create the project)</p>
-</blockquote>
-=======
 <p>(It&rsquo;s important to rename the folders differently in each project.)</p>
 
 <blockquote>
@@ -407,7 +376,6 @@
 <p><a name="A2"></a></p>
 
 <h3 id="a-2-don-t-have-a-php-project-yet">A.2) Don&rsquo;t have a PHP project yet:</h3>
->>>>>>> 9ae6e45d
 
 <p>1 - Clone this repository anywhere on your machine:</p>
 
@@ -426,20 +394,12 @@
 
 <p><em>Or you can keep <code>default.conf</code> as it is, and create a separate config <code>my-site.conf</code> file for it.</em></p>
 
-<<<<<<< HEAD
-<p><strong>In case of Apache:</strong> :P</p>
-
-<p>3 - Run your <code>docker-compose up</code> command and you&rsquo;re ready to go.</p>
-
-<p><em>Note: if you already had your containers up, you might need to take them down first and rebuild them for the changes to take effect.</em></p>
-=======
 <p><strong>In case of Apache:</strong> :P
 <br></p>
 
 <blockquote>
 <p><strong>Now jump to the <a href="#Usage">Usage</a> section.</strong></p>
 </blockquote>
->>>>>>> 9ae6e45d
 
 <p><a name="B"></a></p>
 
@@ -475,15 +435,11 @@
 127.0.0.1  project-2.dev
 </code></pre>
 
-<<<<<<< HEAD
-<p>5 - Visit <code>http://project-1.dev/</code> and <code>http://project-2.dev/</code>.</p>
-=======
 <blockquote>
 <p><strong>Now jump to the <a href="#Usage">Usage</a> section.</strong></p>
 </blockquote>
 
 <p><a name="Usage"></a></p>
->>>>>>> 9ae6e45d
 
 <h2 id="usage">Usage</h2>
 
@@ -522,13 +478,9 @@
 
 <p>You can select your own combination of containers form the list below:</p>
 
-<<<<<<< HEAD
-<p><code>nginx</code>, <code>hhvm</code>, <code>php-fpm</code>, <code>mysql</code>, <code>redis</code>, <code>postgres</code>, <code>mariadb</code>, <code>neo4j</code>, <code>mongo</code>, <code>apache2</code>, <code>caddy</code>, <code>memcached</code>, <code>beanstalkd</code>, <code>beanstalkd-console</code>, <code>rabbitmq</code>, <code>beanstalkd-console</code>, <code>workspace</code>, <code>phpmyadmin</code>, <code>aerospike</code>, <code>pgadmin</code>, <code>elasticsearch</code>, <code>rethinkdb</code>, <code>postgres-postgis</code>, <code>certbot</code>, <code>mailhog</code>, <code>minio</code> and more&hellip;!</p>
-=======
 <blockquote>
 <p><code>nginx</code>, <code>hhvm</code>, <code>php-fpm</code>, <code>mysql</code>, <code>redis</code>, <code>postgres</code>, <code>mariadb</code>, <code>neo4j</code>, <code>mongo</code>, <code>apache2</code>, <code>caddy</code>, <code>memcached</code>, <code>beanstalkd</code>, <code>beanstalkd-console</code>, <code>rabbitmq</code>, <code>beanstalkd-console</code>, <code>workspace</code>, <code>phpmyadmin</code>, <code>aerospike</code>, <code>pgadmin</code>, <code>elasticsearch</code>, <code>rethinkdb</code>, <code>postgres-postgis</code>, <code>certbot</code>, <code>mailhog</code>, <code>minio</code> and more&hellip;!</p>
 </blockquote>
->>>>>>> 9ae6e45d
 
 <p><em>(Please note that sometimes we forget to update the docs, so check the <code>docker-compose.yml</code> file to see an updated list of all available containers).</em></p>
 
@@ -548,11 +500,7 @@
 <pre><code class="language-shell">docker-compose exec --user=laradock workspace bash
 </code></pre>
 
-<<<<<<< HEAD
-<p><em>You can change the PUID (User id) and PGID (group id) variables from the <code>docker-compose.yml</code> or the <code>.env</code>)</em></p>
-=======
 <p><em>You can change the PUID (User id) and PGID (group id) variables from the <code>.env</code> file)</em></p>
->>>>>>> 9ae6e45d
 
 <p><br>
 4 - Update your project configurations to use the database host</p>
@@ -565,11 +513,7 @@
 <p><em>If you want to install Laravel as PHP project, see <a href="#Install-Laravel">How to Install Laravel in a Docker Container</a>.</em></p>
 
 <p><br>
-<<<<<<< HEAD
-4 - Open your browser and visit your localhost address <code>http://localhost/</code>.</p>
-=======
 5 - Open your browser and visit your localhost address <code>http://localhost/</code>. If you followed the multiple projects setup, you can visit <code>http://project-1.dev/</code> and <code>http://project-2.dev/</code>. But first don&rsquo;t</p>
->>>>>>> 9ae6e45d
 
 
 			<aside class="copyright" role="note">
