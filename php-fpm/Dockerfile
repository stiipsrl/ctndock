--- conflicted
+++ resolved
@@ -39,11 +39,8 @@
     pecl channel-update pecl.php.net && \
     apt-get install -yqq \
       apt-utils \
-<<<<<<< HEAD
       gnupg2 \
-=======
       git \
->>>>>>> 41af13c9
       #
       #--------------------------------------------------------------------------
       # Mandatory Software's Installation
