--- conflicted
+++ resolved
@@ -860,17 +860,11 @@
 ARG INSTALL_YAML=false
 
 RUN if [ ${INSTALL_YAML} = true ]; then \
-<<<<<<< HEAD
-    apt-get install libyaml-dev -yqq; \
+    apt-get install -yqq libyaml-dev; \
     if [ $(php -r "echo PHP_MAJOR_VERSION;") = "5" ]; then \
-        pecl install -a yaml-1.3.2; \
-=======
-    apt-get install -yqq libyaml-dev \
-    && if [ $(php -r "echo PHP_MAJOR_VERSION;") = "5" ]; then \
         echo '' | pecl install -a yaml-1.3.2; \
     elif [ $(php -r "echo PHP_MAJOR_VERSION;") = "7" ] && [ $(php -r "echo PHP_MINOR_VERSION;") = "0" ]; then \
         echo '' | pecl install yaml-2.0.4; \
->>>>>>> 7da6963e
     else \
         echo '' | pecl install yaml; \
     fi \
