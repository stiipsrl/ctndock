#
#--------------------------------------------------------------------------
# Image Setup
#--------------------------------------------------------------------------
#
# To edit the 'php-fpm' base Image, visit its repository on Github
#    https://github.com/Laradock/php-fpm
#
# To change its version, see the available Tags on the Docker Hub:
#    https://hub.docker.com/r/laradock/php-fpm/tags/
#
# Note: Base Image name format {image-tag}-{php-version}
#

ARG LARADOCK_PHP_VERSION

FROM laradock/php-fpm:2.6.1-${LARADOCK_PHP_VERSION}

LABEL maintainer="Mahmoud Zalt <mahmoud@zalt.me>"

ARG LARADOCK_PHP_VERSION

# Set Environment Variables
ENV DEBIAN_FRONTEND noninteractive

# If you're in China, or you need to change sources, will be set CHANGE_SOURCE to true in .env.

ARG CHANGE_SOURCE=false
RUN if [ ${CHANGE_SOURCE} = true ]; then \
    # Change application source from deb.debian.org to aliyun source
    sed -i 's/deb.debian.org/mirrors.tuna.tsinghua.edu.cn/' /etc/apt/sources.list && \
    sed -i 's/security.debian.org/mirrors.tuna.tsinghua.edu.cn/' /etc/apt/sources.list && \
    sed -i 's/security-cdn.debian.org/mirrors.tuna.tsinghua.edu.cn/' /etc/apt/sources.list \
;fi

# always run apt update when start and after add new source list, then clean up at end.
RUN set -xe; \
    apt-get update -yqq && \
    pecl channel-update pecl.php.net && \
    apt-get install -yqq \
      apt-utils \
      #
      #--------------------------------------------------------------------------
      # Mandatory Software's Installation
      #--------------------------------------------------------------------------
      #
      # Mandatory Software's such as ("mcrypt", "pdo_mysql", "libssl-dev", ....)
      # are installed on the base image 'laradock/php-fpm' image. If you want
      # to add more Software's or remove existing one, you need to edit the
      # base image (https://github.com/Laradock/php-fpm).
      #
      # next lines are here becase there is no auto build on dockerhub see https://github.com/laradock/laradock/pull/1903#issuecomment-463142846
      libzip-dev zip unzip && \
      docker-php-ext-configure zip --with-libzip && \
      # Install the zip extension
      docker-php-ext-install zip && \
      php -m | grep -q 'zip'

#
#--------------------------------------------------------------------------
# Optional Software's Installation
#--------------------------------------------------------------------------
#
# Optional Software's will only be installed if you set them to `true`
# in the `docker-compose.yml` before the build.
# Example:
#   - INSTALL_SOAP=true
#

###########################################################################
# SSH2:
###########################################################################

ARG INSTALL_SSH2=false

RUN if [ ${INSTALL_SSH2} = true ]; then \
    # Install the ssh2 extension
    apt-get -y install libssh2-1-dev && \
    if [ $(php -r "echo PHP_MAJOR_VERSION;") = "5" ]; then \
        pecl install -a ssh2-0.13; \
    else \
        pecl install -a ssh2-1.1.2; \
    fi && \
    docker-php-ext-enable ssh2 \
;fi

###########################################################################
# libfaketime:
###########################################################################

USER root

ARG INSTALL_FAKETIME=false

RUN if [ ${INSTALL_FAKETIME} = true ]; then \
    apt-get install -y libfaketime \
;fi

###########################################################################
# SOAP:
###########################################################################

ARG INSTALL_SOAP=false

RUN if [ ${INSTALL_SOAP} = true ]; then \
    # Install the soap extension
    rm /etc/apt/preferences.d/no-debian-php && \
    apt-get -y install libxml2-dev php-soap && \
    docker-php-ext-install soap \
;fi

###########################################################################
# XSL:
###########################################################################

ARG INSTALL_XSL=false

RUN if [ ${INSTALL_XSL} = true ]; then \
    # Install the xsl extension
    apt-get -y install libxslt-dev && \
    docker-php-ext-install xsl \
;fi

###########################################################################
# pgsql
###########################################################################

ARG INSTALL_PGSQL=false

RUN if [ ${INSTALL_PGSQL} = true ]; then \
    # Install the pgsql extension
    docker-php-ext-install pgsql \
;fi

###########################################################################
# pgsql client
###########################################################################

ARG INSTALL_PG_CLIENT=false
ARG INSTALL_POSTGIS=false

RUN if [ ${INSTALL_PG_CLIENT} = true ]; then \
    # Create folders if not exists (https://github.com/tianon/docker-brew-debian/issues/65)
    mkdir -p /usr/share/man/man1 && \
    mkdir -p /usr/share/man/man7 && \
    # Install the pgsql client
    apt-get install -y postgresql-client && \
    if [ ${INSTALL_POSTGIS} = true ]; then \
      apt-get install -y postgis; \
    fi \
;fi

###########################################################################
# xDebug:
###########################################################################

ARG INSTALL_XDEBUG=false

RUN if [ ${INSTALL_XDEBUG} = true ]; then \
  # Install the xdebug extension
  if [ $(php -r "echo PHP_MAJOR_VERSION;") = "5" ]; then \
    pecl install xdebug-2.5.5; \
  else \
    pecl install xdebug; \
  fi && \
  docker-php-ext-enable xdebug \
;fi

# Copy xdebug configuration for remote debugging
COPY ./xdebug.ini /usr/local/etc/php/conf.d/xdebug.ini

RUN sed -i "s/xdebug.remote_autostart=0/xdebug.remote_autostart=1/" /usr/local/etc/php/conf.d/xdebug.ini && \
    sed -i "s/xdebug.remote_enable=0/xdebug.remote_enable=1/" /usr/local/etc/php/conf.d/xdebug.ini && \
    sed -i "s/xdebug.cli_color=0/xdebug.cli_color=1/" /usr/local/etc/php/conf.d/xdebug.ini

###########################################################################
# Phpdbg:
###########################################################################

ARG INSTALL_PHPDBG=false

RUN if [ ${INSTALL_PHPDBG} = true ]; then \
    # Load the xdebug extension only with phpunit commands
    apt-get install -y --force-yes php${LARADOCK_PHP_VERSION}-phpdbg \
;fi

###########################################################################
# Blackfire:
###########################################################################

ARG INSTALL_BLACKFIRE=false

RUN if [ ${INSTALL_XDEBUG} = false -a ${INSTALL_BLACKFIRE} = true ]; then \
    version=$(php -r "echo PHP_MAJOR_VERSION.PHP_MINOR_VERSION;") \
    && curl -A "Docker" -o /tmp/blackfire-probe.tar.gz -D - -L -s https://blackfire.io/api/v1/releases/probe/php/linux/amd64/$version \
    && tar zxpf /tmp/blackfire-probe.tar.gz -C /tmp \
    && mv /tmp/blackfire-*.so $(php -r "echo ini_get('extension_dir');")/blackfire.so \
    && printf "extension=blackfire.so\nblackfire.agent_socket=tcp://blackfire:8707\n" > $PHP_INI_DIR/conf.d/blackfire.ini \
;fi

###########################################################################
# PHP REDIS EXTENSION
###########################################################################

ARG INSTALL_PHPREDIS=false

RUN if [ ${INSTALL_PHPREDIS} = true ]; then \
    # Install Php Redis Extension
    if [ $(php -r "echo PHP_MAJOR_VERSION;") = "5" ]; then \
      pecl install -o -f redis-4.3.0; \
    else \
      pecl install -o -f redis; \
    fi \
    && rm -rf /tmp/pear \
    && docker-php-ext-enable redis \
;fi

###########################################################################
# Swoole EXTENSION
###########################################################################

ARG INSTALL_SWOOLE=false

RUN if [ ${INSTALL_SWOOLE} = true ]; then \
    # Install Php Swoole Extension
    if [ $(php -r "echo PHP_MAJOR_VERSION;") = "5" ]; then \
      pecl install swoole-2.0.10; \
    else \
      if [ $(php -r "echo PHP_MINOR_VERSION;") = "0" ]; then \
        pecl install swoole-2.2.0; \
      else \
        pecl install swoole; \
      fi \
    fi && \
    docker-php-ext-enable swoole \
    && php -m | grep -q 'swoole' \
;fi

###########################################################################
# Taint EXTENSION
###########################################################################

ARG INSTALL_TAINT=false

RUN if [ ${INSTALL_TAINT} = true ]; then \
    # Install Php TAINT Extension
    if [ $(php -r "echo PHP_MAJOR_VERSION;") = "7" ]; then \
      pecl install taint && \
      docker-php-ext-enable taint && \
      php -m | grep -q 'taint'; \
    fi \
;fi

###########################################################################
# MongoDB:
###########################################################################

ARG INSTALL_MONGO=false

RUN if [ ${INSTALL_MONGO} = true ]; then \
    # Install the mongodb extension
    if [ $(php -r "echo PHP_MAJOR_VERSION;") = "5" ]; then \
      pecl install mongo && \
      docker-php-ext-enable mongo \
    ;fi && \
    pecl install mongodb && \
    docker-php-ext-enable mongodb \
;fi

###########################################################################
# Xhprof:
###########################################################################

ARG INSTALL_XHPROF=false

RUN if [ ${INSTALL_XHPROF} = true ]; then \
    # Install the php xhprof extension
    if [ $(php -r "echo PHP_MAJOR_VERSION;") = 7 ]; then \
<<<<<<< HEAD
      curl -L -o /tmp/xhprof.tar.gz "https://github.com/tideways/php-xhprof-extension/archive/v5.0.1.tar.gz"; \
    else \ 
=======
      curl -L -o /tmp/xhprof.tar.gz "https://github.com/tideways/php-xhprof-extension/archive/v4.1.7.tar.gz"; \
    else \
>>>>>>> 818d61ab
      curl -L -o /tmp/xhprof.tar.gz "https://codeload.github.com/phacility/xhprof/tar.gz/master"; \
    fi \
    && mkdir -p xhprof \
    && tar -C xhprof -zxvf /tmp/xhprof.tar.gz --strip 1 \
    && ( \
        cd xhprof \
        && phpize \
        && ./configure \
        && make \
        && make install \
    ) \
    && rm -r xhprof \
    && rm /tmp/xhprof.tar.gz \
;fi

COPY ./xhprof.ini /usr/local/etc/php/conf.d

RUN if [ ${INSTALL_XHPROF} = false ]; then \
    rm /usr/local/etc/php/conf.d/xhprof.ini \
;fi

###########################################################################
# AMQP:
###########################################################################

ARG INSTALL_AMQP=false

RUN if [ ${INSTALL_AMQP} = true ]; then \
    # download and install manually, to make sure it's compatible with ampq installed by pecl later
    # install cmake first
    apt-get update && apt-get -y install cmake && \
    curl -L -o /tmp/rabbitmq-c.tar.gz https://github.com/alanxz/rabbitmq-c/archive/master.tar.gz && \
    mkdir -p rabbitmq-c && \
    tar -C rabbitmq-c -zxvf /tmp/rabbitmq-c.tar.gz --strip 1 && \
    cd rabbitmq-c/ && \
    mkdir _build && cd _build/ && \
    cmake .. && \
    cmake --build . --target install && \
    # Install the amqp extension
    pecl install amqp && \
    docker-php-ext-enable amqp && \
    # Install the sockets extension
    docker-php-ext-install sockets \
;fi

###########################################################################
# GEARMAN:
###########################################################################

ARG INSTALL_GEARMAN=false

RUN if [ ${INSTALL_GEARMAN} = true ]; then \
    apt-get update && \
    apt-get -y install libgearman-dev && \
    cd /tmp && \
    curl -L https://github.com/wcgallego/pecl-gearman/archive/gearman-2.0.5.zip -O && \
    unzip gearman-2.0.5.zip && \
    mv pecl-gearman-gearman-2.0.5 pecl-gearman && \
    cd /tmp/pecl-gearman && \
    phpize && \
    ./configure && \
    make -j$(nproc) && \
    make install && \
    cd / && \
    rm /tmp/gearman-2.0.5.zip && \
    rm -r /tmp/pecl-gearman && \
    docker-php-ext-enable gearman \
;fi

###########################################################################
# pcntl
###########################################################################

ARG INSTALL_PCNTL=false
RUN if [ ${INSTALL_PCNTL} = true ]; then \
    # Installs pcntl, helpful for running Horizon
    docker-php-ext-install pcntl \
;fi

###########################################################################
# bcmath:
###########################################################################

ARG INSTALL_BCMATH=false

RUN if [ ${INSTALL_BCMATH} = true ]; then \
    # Install the bcmath extension
    docker-php-ext-install bcmath \
;fi

###########################################################################
# GMP (GNU Multiple Precision):
###########################################################################

ARG INSTALL_GMP=false

RUN if [ ${INSTALL_GMP} = true ]; then \
    # Install the GMP extension
	  apt-get install -y libgmp-dev && \
    if [ $(php -r "echo PHP_MAJOR_VERSION;") = "5" ]; then \
      ln -s /usr/include/x86_64-linux-gnu/gmp.h /usr/include/gmp.h \
    ;fi && \
    docker-php-ext-install gmp \
;fi

###########################################################################
# PHP Memcached:
###########################################################################

ARG INSTALL_MEMCACHED=false

RUN if [ ${INSTALL_MEMCACHED} = true ]; then \
    # Install the php memcached extension
    if [ $(php -r "echo PHP_MAJOR_VERSION;") = "5" ]; then \
      pecl install memcached-2.2.0; \
    else \
      pecl install memcached-3.1.3; \
    fi \
    && docker-php-ext-enable memcached \
;fi

###########################################################################
# Exif:
###########################################################################

ARG INSTALL_EXIF=false

RUN if [ ${INSTALL_EXIF} = true ]; then \
    # Enable Exif PHP extentions requirements
    docker-php-ext-install exif \
;fi

###########################################################################
# PHP Aerospike:
###########################################################################

USER root

ARG INSTALL_AEROSPIKE=false

RUN set -xe; \
    if [ ${INSTALL_AEROSPIKE} = true ]; then \
    # Fix dependencies for PHPUnit within aerospike extension
    apt-get -y install sudo wget && \
    # Install the php aerospike extension
    if [ $(php -r "echo PHP_MAJOR_VERSION;") = "5" ]; then \
      curl -L -o /tmp/aerospike-client-php.tar.gz https://github.com/aerospike/aerospike-client-php5/archive/master.tar.gz; \
    else \
      curl -L -o /tmp/aerospike-client-php.tar.gz https://github.com/aerospike/aerospike-client-php/archive/master.tar.gz; \
    fi \
    && mkdir -p /tmp/aerospike-client-php \
    && tar -C /tmp/aerospike-client-php -zxvf /tmp/aerospike-client-php.tar.gz --strip 1 \
    && \
    if [ $(php -r "echo PHP_MAJOR_VERSION;") = "5" ]; then \
      ( \
          cd /tmp/aerospike-client-php/src/aerospike \
          && phpize \
          && ./build.sh \
          && make install \
      ) \
    else \
      ( \
          cd /tmp/aerospike-client-php/src \
          && phpize \
          && ./build.sh \
          && make install \
      ) \
    fi \
    && rm /tmp/aerospike-client-php.tar.gz \
    && docker-php-ext-enable aerospike \
;fi

###########################################################################
# IonCube Loader:
###########################################################################

ARG INSTALL_IONCUBE=false

RUN if [ ${INSTALL_IONCUBE} = true ]; then \
    # Install the php ioncube loader
    curl -L -o /tmp/ioncube_loaders_lin_x86-64.tar.gz https://downloads.ioncube.com/loader_downloads/ioncube_loaders_lin_x86-64.tar.gz \
    && tar zxpf /tmp/ioncube_loaders_lin_x86-64.tar.gz -C /tmp \
    && mv /tmp/ioncube/ioncube_loader_lin_${LARADOCK_PHP_VERSION}.so $(php -r "echo ini_get('extension_dir');")/ioncube_loader.so \
    && printf "zend_extension=ioncube_loader.so\n" > $PHP_INI_DIR/conf.d/0ioncube.ini \
    && rm -rf /tmp/ioncube* \
;fi

###########################################################################
# Opcache:
###########################################################################

ARG INSTALL_OPCACHE=false

RUN if [ ${INSTALL_OPCACHE} = true ]; then \
    docker-php-ext-install opcache \
;fi

# Copy opcache configration
COPY ./opcache.ini /usr/local/etc/php/conf.d/opcache.ini

###########################################################################
# Mysqli Modifications:
###########################################################################

ARG INSTALL_MYSQLI=false

RUN if [ ${INSTALL_MYSQLI} = true ]; then \
    docker-php-ext-install mysqli \
;fi


###########################################################################
# Human Language and Character Encoding Support:
###########################################################################

ARG INSTALL_INTL=false

RUN if [ ${INSTALL_INTL} = true ]; then \
    # Install intl and requirements
    apt-get install -y zlib1g-dev libicu-dev g++ && \
    docker-php-ext-configure intl && \
    docker-php-ext-install intl \
;fi

###########################################################################
# GHOSTSCRIPT:
###########################################################################

ARG INSTALL_GHOSTSCRIPT=false

RUN if [ ${INSTALL_GHOSTSCRIPT} = true ]; then \
    # Install the ghostscript extension
    # for PDF editing
    apt-get install -y \
    poppler-utils \
    ghostscript \
;fi

###########################################################################
# LDAP:
###########################################################################

ARG INSTALL_LDAP=false

RUN if [ ${INSTALL_LDAP} = true ]; then \
    apt-get install -y libldap2-dev && \
    docker-php-ext-configure ldap --with-libdir=lib/x86_64-linux-gnu/ && \
    docker-php-ext-install ldap \
;fi

###########################################################################
# SQL SERVER:
###########################################################################

ARG INSTALL_MSSQL=false

RUN set -eux; \
  if [ ${INSTALL_MSSQL} = true ]; then \
    if [ $(php -r "echo PHP_MAJOR_VERSION;") = "5" ]; then \
      apt-get -y install freetds-dev libsybdb5 \
      && ln -s /usr/lib/x86_64-linux-gnu/libsybdb.so /usr/lib/libsybdb.so \
      && docker-php-ext-install mssql pdo_dblib \
      && php -m | grep -q 'mssql' \
      && php -m | grep -q 'pdo_dblib' \
    ;else \
      ###########################################################################
      # Ref from https://github.com/Microsoft/msphpsql/wiki/Dockerfile-for-adding-pdo_sqlsrv-and-sqlsrv-to-official-php-image
      ###########################################################################
      # Add Microsoft repo for Microsoft ODBC Driver 13 for Linux
      apt-get install -y apt-transport-https gnupg \
      && curl https://packages.microsoft.com/keys/microsoft.asc | apt-key add - \
      && curl https://packages.microsoft.com/config/debian/9/prod.list > /etc/apt/sources.list.d/mssql-release.list \
      && apt-get update -yqq \
      # Install Dependencies
      && ACCEPT_EULA=Y apt-get install -y unixodbc unixodbc-dev libgss3 odbcinst msodbcsql17 locales \
      && echo "en_US.UTF-8 UTF-8" > /etc/locale.gen \
      # link local aliases
      && ln -sfn /etc/locale.alias /usr/share/locale/locale.alias \
      && locale-gen \
      # Install pdo_sqlsrv and sqlsrv from PECL. Replace pdo_sqlsrv-4.1.8preview with preferred version.
      && if [ $(php -r "echo PHP_MINOR_VERSION;") = "0" ]; then \
        pecl install pdo_sqlsrv-5.3.0 sqlsrv-5.3.0 \
      ;else \
        pecl install pdo_sqlsrv sqlsrv \
      ;fi \
      && docker-php-ext-enable pdo_sqlsrv sqlsrv \
      && php -m | grep -q 'pdo_sqlsrv' \
      && php -m | grep -q 'sqlsrv' \
    ;fi \
  ;fi

###########################################################################
# Image optimizers:
###########################################################################

USER root

ARG INSTALL_IMAGE_OPTIMIZERS=false

RUN if [ ${INSTALL_IMAGE_OPTIMIZERS} = true ]; then \
    apt-get install -y jpegoptim optipng pngquant gifsicle \
;fi

###########################################################################
# ImageMagick:
###########################################################################

USER root

ARG INSTALL_IMAGEMAGICK=false

RUN if [ ${INSTALL_IMAGEMAGICK} = true ]; then \
    apt-get install -y libmagickwand-dev imagemagick && \
    pecl install imagick && \
    docker-php-ext-enable imagick \
;fi

###########################################################################
# IMAP:
###########################################################################

ARG INSTALL_IMAP=false

RUN if [ ${INSTALL_IMAP} = true ]; then \
    apt-get install -y libc-client-dev libkrb5-dev && \
    docker-php-ext-configure imap --with-kerberos --with-imap-ssl && \
    docker-php-ext-install imap \
;fi

###########################################################################
# Calendar:
###########################################################################

USER root

ARG INSTALL_CALENDAR=false

RUN if [ ${INSTALL_CALENDAR} = true ]; then \
    docker-php-ext-configure calendar && \
    docker-php-ext-install calendar \
;fi

###########################################################################
# Phalcon:
###########################################################################

ARG INSTALL_PHALCON=false
ARG LARADOCK_PHALCON_VERSION
ENV LARADOCK_PHALCON_VERSION ${LARADOCK_PHALCON_VERSION}

# Copy phalcon configration
COPY ./phalcon.ini /usr/local/etc/php/conf.d/phalcon.ini.disable

RUN if [ $INSTALL_PHALCON = true ]; then \
    apt-get update && apt-get install -y unzip libpcre3-dev gcc make re2c \
    && curl -L -o /tmp/cphalcon.zip https://github.com/phalcon/cphalcon/archive/v${LARADOCK_PHALCON_VERSION}.zip \
    && unzip -d /tmp/ /tmp/cphalcon.zip \
    && cd /tmp/cphalcon-${LARADOCK_PHALCON_VERSION}/build \
    && ./install \
    && mv /usr/local/etc/php/conf.d/phalcon.ini.disable /usr/local/etc/php/conf.d/phalcon.ini \
    && rm -rf /tmp/cphalcon* \
;fi

###########################################################################
# APCU:
###########################################################################

ARG INSTALL_APCU=false

RUN if [ ${INSTALL_APCU} = true ]; then \
    if [ $(php -r "echo PHP_MAJOR_VERSION;") = "5" ]; then \
        pecl install -a apcu-4.0.11; \
    else \
        pecl install apcu; \
    fi && \
    docker-php-ext-enable apcu \
;fi

###########################################################################
# YAML:
###########################################################################

USER root

ARG INSTALL_YAML=false

RUN if [ ${INSTALL_YAML} = true ]; then \
    apt-get install libyaml-dev -y ; \
    if [ $(php -r "echo PHP_MAJOR_VERSION;") = "5" ]; then \
        pecl install -a yaml-1.3.2; \
    else \
        pecl install yaml; \
    fi && \
    docker-php-ext-enable yaml \
;fi

###########################################################################
# RDKAFKA:
###########################################################################

ARG INSTALL_RDKAFKA=false

RUN if [ ${INSTALL_RDKAFKA} = true ]; then \
    apt-get install -y librdkafka-dev && \
    pecl install rdkafka && \
    docker-php-ext-enable rdkafka \
;fi

###########################################################################
# GETTEXT:
###########################################################################

ARG INSTALL_GETTEXT=false

RUN if [ ${INSTALL_GETTEXT} = true ]; then \
    apt-get install -y zlib1g-dev libicu-dev g++ libpq-dev libssl-dev gettext && \
    docker-php-ext-install gettext \
;fi

###########################################################################
# Install additional locales:
###########################################################################

ARG INSTALL_ADDITIONAL_LOCALES=false
ARG ADDITIONAL_LOCALES

RUN if [ ${INSTALL_ADDITIONAL_LOCALES} = true ]; then \
    apt-get install -y locales \
    && echo '' >> /usr/share/locale/locale.alias \
    && temp="${ADDITIONAL_LOCALES%\"}" \
    && temp="${temp#\"}" \
    && for i in ${temp}; do sed -i "/$i/s/^#//g" /etc/locale.gen; done \
    && locale-gen \
;fi

###########################################################################
# MySQL Client:
###########################################################################

USER root

ARG INSTALL_MYSQL_CLIENT=false

RUN if [ ${INSTALL_MYSQL_CLIENT} = true ]; then \
    apt-get update -yqq && \
    if [ ${LARADOCK_PHP_VERSION} = "7.3" ]; then \
      apt-get -y install default-mysql-client \
    ;else \
      apt-get -y install mysql-client \
    ;fi \
;fi

###########################################################################
# ping:
###########################################################################

USER root

ARG INSTALL_PING=false

RUN if [ ${INSTALL_PING} = true ]; then \
    apt-get update -yqq && \
    apt-get -y install inetutils-ping \
;fi

###########################################################################
# sshpass:
###########################################################################

USER root

ARG INSTALL_SSHPASS=false

RUN if [ ${INSTALL_SSHPASS} = true ]; then \
    apt-get update -yqq && \
    apt-get -y install sshpass \
;fi

###########################################################################
# FFMPEG:
###########################################################################

USER root

ARG INSTALL_FFMPEG=false

RUN if [ ${INSTALL_FFMPEG} = true ]; then \
    apt-get update -yqq && \
    apt-get -y install ffmpeg \
;fi

###########################################################################
# Mailparse extension:
###########################################################################

ARG INSTALL_MAILPARSE=false

RUN if [ ${INSTALL_MAILPARSE} = true ]; then \
    # Install mailparse extension
    printf "\n" | pecl install -o -f mailparse \
    &&  rm -rf /tmp/pear \
    &&  docker-php-ext-enable mailparse \
;fi

###########################################################################
# CacheTool:
###########################################################################

ARG INSTALL_CACHETOOL=false

RUN if [ ${INSTALL_CACHETOOL} = true ]; then \
    if [ $(php -r "echo PHP_MAJOR_VERSION;") = "7" ] && [ $(php -r "echo PHP_MINOR_VERSION;") -ge 1 ]; then \
            curl -sO http://gordalina.github.io/cachetool/downloads/cachetool.phar; \
    else \
        curl http://gordalina.github.io/cachetool/downloads/cachetool-3.2.1.phar -o cachetool.phar; \
    fi && \
    chmod +x cachetool.phar && \
    mv cachetool.phar /usr/local/bin/cachetool \
;fi

###########################################################################
# Check PHP version:
###########################################################################

RUN set -xe; php -v | head -n 1 | grep -q "PHP ${LARADOCK_PHP_VERSION}."

#
#--------------------------------------------------------------------------
# Final Touch
#--------------------------------------------------------------------------
#

COPY ./laravel.ini /usr/local/etc/php/conf.d
COPY ./xlaravel.pool.conf /usr/local/etc/php-fpm.d/

USER root

# Clean up
RUN apt-get clean && \
    rm -rf /var/lib/apt/lists/* /tmp/* /var/tmp/* && \
    rm /var/log/lastlog /var/log/faillog

# Configure non-root user.
ARG PUID=1000
ENV PUID ${PUID}
ARG PGID=1000
ENV PGID ${PGID}

RUN groupmod -o -g ${PGID} www-data && \
    usermod -o -u ${PUID} -g www-data www-data

# Adding the faketime library to the preload file needs to be done last
# otherwise it will preload it for all commands that follow in this file
RUN if [ ${INSTALL_FAKETIME} = true ]; then \
    echo "/usr/lib/x86_64-linux-gnu/faketime/libfaketime.so.1" > /etc/ld.so.preload \
;fi

WORKDIR /var/www

CMD ["php-fpm"]

EXPOSE 9000<|MERGE_RESOLUTION|>--- conflicted
+++ resolved
@@ -276,13 +276,8 @@
 RUN if [ ${INSTALL_XHPROF} = true ]; then \
     # Install the php xhprof extension
     if [ $(php -r "echo PHP_MAJOR_VERSION;") = 7 ]; then \
-<<<<<<< HEAD
       curl -L -o /tmp/xhprof.tar.gz "https://github.com/tideways/php-xhprof-extension/archive/v5.0.1.tar.gz"; \
     else \ 
-=======
-      curl -L -o /tmp/xhprof.tar.gz "https://github.com/tideways/php-xhprof-extension/archive/v4.1.7.tar.gz"; \
-    else \
->>>>>>> 818d61ab
       curl -L -o /tmp/xhprof.tar.gz "https://codeload.github.com/phacility/xhprof/tar.gz/master"; \
     fi \
     && mkdir -p xhprof \
