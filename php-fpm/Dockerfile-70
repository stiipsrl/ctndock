--- conflicted
+++ resolved
@@ -25,14 +25,12 @@
     && docker-php-ext-install memcached \
     && rm /tmp/memcached.tar.gz
 
-<<<<<<< HEAD
 # Install xdebug
 RUN pecl install xdebug \
     && docker-php-ext-enable xdebug
-=======
+
 # Install mongodb driver
 RUN pecl install mongodb
->>>>>>> 685c34d1
 
 RUN usermod -u 1000 www-data
 
