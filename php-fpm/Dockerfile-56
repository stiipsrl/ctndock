FROM php:5.6-fpm

MAINTAINER Mahmoud Zalt <mahmoud@zalt.me>

ADD ./laravel.ini /usr/local/etc/php/conf.d
ADD ./laravel.pool.conf /usr/local/etc/php-fpm.d/

RUN apt-get update && apt-get install -y \
    libpq-dev \
    libmemcached-dev \
    curl \
    --no-install-recommends \
    && rm -r /var/lib/apt/lists/*

# Install extensions using the helper script provided by the base image
RUN docker-php-ext-install \
    pdo_mysql \
    pdo_pgsql

# Install memcached
RUN pecl install memcached \
    && docker-php-ext-enable memcached

<<<<<<< HEAD
# Install xdebug
RUN pecl install xdebug \
    && docker-php-ext-enable xdebug
=======
# Install mongodb driver
RUN pecl install mongodb
>>>>>>> 685c34d1

RUN usermod -u 1000 www-data

WORKDIR /var/www/laravel

CMD ["php-fpm"]

EXPOSE 9000<|MERGE_RESOLUTION|>--- conflicted
+++ resolved
@@ -21,14 +21,12 @@
 RUN pecl install memcached \
     && docker-php-ext-enable memcached
 
-<<<<<<< HEAD
 # Install xdebug
 RUN pecl install xdebug \
     && docker-php-ext-enable xdebug
-=======
+
 # Install mongodb driver
 RUN pecl install mongodb
->>>>>>> 685c34d1
 
 RUN usermod -u 1000 www-data
 
