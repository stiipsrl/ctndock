--- conflicted
+++ resolved
@@ -1,10 +1,4 @@
-<<<<<<< HEAD
 date.timezone=UTC
 display_errors=Off
 log_errors=On
-=======
-date.timezone = UTC
-display_errors = Off
-log_errors = On
-extension = mongodb.so
->>>>>>> 685c34d1
+extension=mongodb.so