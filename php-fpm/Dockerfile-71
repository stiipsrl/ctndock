--- conflicted
+++ resolved
@@ -358,7 +358,6 @@
 ;fi
 
 #####################################
-<<<<<<< HEAD
 # IMAP:
 #####################################
 ARG INSTALL_IMAP=false
@@ -370,12 +369,12 @@
     docker-php-ext-configure imap --with-kerberos --with-imap-ssl && \
     docker-php-ext-install imap \
 ;fi
-=======
+
+#####################################
 # Check PHP version:
 #####################################
 
 RUN php -v | head -n 1 | grep -q "PHP 7.1."
->>>>>>> 3b0f2717
 
 #
 #--------------------------------------------------------------------------
